--- conflicted
+++ resolved
@@ -4,11 +4,7 @@
 #include <string.h>
 
 #include <mimalloc.h>
-<<<<<<< HEAD
-#include <windows.h>
-=======
 #include <mimalloc-override.h>
->>>>>>> 306a5423
 
 #include <new>
 
