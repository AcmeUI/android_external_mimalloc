--- conflicted
+++ resolved
@@ -236,14 +236,8 @@
   }
   // huge page stat is accounted for in `_mi_page_retire`
 #endif
-<<<<<<< HEAD
-  
-  uintptr_t tid = _mi_thread_id();
-  if (mi_likely(page->flags == tid)) {  
-=======
 
   if (mi_likely(tid == segment->thread_id && page->flags.value == 0)) {  // the thread id matches and it is not a full page, nor has aligned blocks
->>>>>>> d04d379f
     // local, and not full or aligned
     mi_block_t* block = (mi_block_t*)p;
     mi_block_set_next(page, block, page->local_free);
