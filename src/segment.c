--- conflicted
+++ resolved
@@ -140,11 +140,7 @@
 ----------------------------------------------------------- */
 
 #if (MI_DEBUG > 1)
-<<<<<<< HEAD
-static bool mi_page_queue_contains(mi_page_queue_t* pq, mi_page_t* page) {
-=======
 static bool mi_segment_page_queue_contains(mi_page_queue_t* pq, mi_page_t* page) {
->>>>>>> fb12f298
   for (mi_page_t* p = pq->first; p != NULL; p = p->next) {
     if (p==page) return true;
   }
@@ -180,11 +176,7 @@
       mi_assert_internal(end->block_size == 0);
       if (segment->kind == MI_SEGMENT_NORMAL && segment->thread_id != 0) {
         pq = mi_page_queue_for(slice->slice_count,tld);
-<<<<<<< HEAD
-        mi_assert_internal(mi_page_queue_contains(pq,mi_slice_to_page(slice)));
-=======
         mi_assert_internal(mi_segment_page_queue_contains(pq,mi_slice_to_page(slice)));
->>>>>>> fb12f298
       }
     }
     slice = &segment->slices[maxindex+1];
@@ -576,7 +568,6 @@
     return mi_segment_page_alloc(page_kind, required, tld, os_tld);
   }
   mi_assert_internal(page != NULL && page->slice_count*MI_SEGMENT_SLICE_SIZE == page_size);
-<<<<<<< HEAD
 
   // set slice back pointers and commit/unreset
   mi_segment_t* segment = _mi_page_segment(page);
@@ -600,31 +591,6 @@
   if(commit) { _mi_os_commit(page_start, page_size, tld->stats); }
   if(unreset){ _mi_os_unreset(page_start, page_size, tld->stats); }
 
-=======
-
-  // set slice back pointers and commit/unreset
-  mi_segment_t* segment = _mi_page_segment(page);
-  mi_slice_t* slice = mi_page_to_slice(page);
-  bool commit = false;
-  bool unreset = false;
-  for (size_t i = 0; i < page->slice_count; i++, slice++) {
-    slice->slice_offset = (uint32_t)(sizeof(mi_page_t)*i);
-    slice->block_size = 1;
-    if (i > 0) slice->slice_count = 0;
-    if (!segment->all_committed && !slice->is_committed) {
-      slice->is_committed = true;
-      commit = true;
-    }
-    if (slice->is_reset) {
-      slice->is_reset = false;
-      unreset = true;
-    }
-  }
-  uint8_t* page_start = mi_slice_start(mi_page_to_slice(page));
-  if(commit) { _mi_os_commit(page_start, page_size, tld->stats); }
-  if(unreset){ _mi_os_unreset(page_start, page_size, tld->stats); }
-
->>>>>>> fb12f298
   // initialize the page and return
   mi_assert_internal(segment->thread_id == _mi_thread_id());
   segment->used++;
@@ -845,13 +811,8 @@
         }
         else {
           // otherwise reclaim it
-<<<<<<< HEAD
           mi_page_set_thread_id(page,segment->thread_id);
           _mi_page_reclaim(heap,page);
-=======
-          mi_page_init_flags(page, segment->thread_id);
-          _mi_page_reclaim(heap, page);
->>>>>>> fb12f298
         }
       }
       mi_assert_internal(slice->slice_count>0 && slice->slice_offset==0);
