--- conflicted
+++ resolved
@@ -148,7 +148,6 @@
   mi_assert_internal(segment != NULL);
   mi_assert_internal(_mi_ptr_cookie(segment) == segment->cookie);
   mi_assert_internal(segment->abandoned <= segment->used);
-<<<<<<< HEAD
   mi_assert_internal(segment->thread_id == 0 || segment->thread_id == _mi_thread_id());
   //mi_assert_internal(segment->segment_info_size % MI_SEGMENT_SLICE_SIZE == 0);
   mi_slice_t* slice = &segment->slices[0];
@@ -189,16 +188,6 @@
   }
   mi_assert_internal(slice == end);
   mi_assert_internal(used_count == segment->used + 1);
-=======
-  size_t nfree = 0;
-  for (size_t i = 0; i < segment->capacity; i++) {
-    if (!segment->pages[i].segment_in_use) nfree++;
-  }
-  mi_assert_internal(nfree + segment->used == segment->capacity);
-  mi_assert_internal(segment->thread_id == _mi_thread_id() || (segment->thread_id==0)); // or 0
-  mi_assert_internal(segment->page_kind == MI_PAGE_HUGE ||
-                     (mi_segment_pagesize(segment) * segment->capacity == segment->segment_size));
->>>>>>> 23812cc0
   return true;
 }
 #endif
@@ -921,21 +910,12 @@
 
 static mi_page_t* mi_segment_huge_page_alloc(size_t size, mi_segments_tld_t* tld, mi_os_tld_t* os_tld)
 {
-<<<<<<< HEAD
   mi_page_t* page = NULL;
   mi_segment_t* segment = mi_segment_alloc(size,tld,os_tld,&page);
   if (segment == NULL || page==NULL) return NULL;
   mi_assert_internal(segment->used==1);
   mi_assert_internal(page->block_size >= size);
-=======
-  mi_segment_t* segment = mi_segment_alloc(size, MI_PAGE_HUGE, MI_SEGMENT_SHIFT,tld,os_tld);
-  if (segment == NULL) return NULL;
-  mi_assert_internal(segment->segment_size - segment->segment_info_size >= size);
-  segment->used = 1;
-  segment->thread_id = 0; // huge pages are immediately abandoned
-  mi_page_t* page = &segment->pages[0];
-  page->segment_in_use = true;
->>>>>>> 23812cc0
+  segment->thread_id = 0; // huge segments are immediately abandoned
   return page;
 }
 
@@ -958,11 +938,7 @@
     page = mi_segments_page_alloc(MI_PAGE_MEDIUM,MI_MEDIUM_PAGE_SIZE,tld, os_tld);
   }
   else if (block_size <= MI_LARGE_OBJ_SIZE_MAX) {
-<<<<<<< HEAD
     page = mi_segments_page_alloc(MI_PAGE_LARGE,block_size,tld, os_tld);
-=======
-    page = mi_segment_large_page_alloc(tld, os_tld);
->>>>>>> 23812cc0
   }
   else {
     page = mi_segment_huge_page_alloc(block_size,tld,os_tld);
