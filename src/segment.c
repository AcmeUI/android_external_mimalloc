/* ----------------------------------------------------------------------------
Copyright (c) 2018-2020, Microsoft Research, Daan Leijen
This is free software; you can redistribute it and/or modify it under the
terms of the MIT license. A copy of the license can be found in the file
"LICENSE" at the root of this distribution.
-----------------------------------------------------------------------------*/
#include "mimalloc.h"
#include "mimalloc-internal.h"
#include "mimalloc-atomic.h"

#include <string.h>  // memset
#include <stdio.h>

#define MI_PAGE_HUGE_ALIGN  (256*1024)

static void mi_segment_delayed_decommit(mi_segment_t* segment, bool force, mi_stats_t* stats);


// -------------------------------------------------------------------
// commit mask 
// -------------------------------------------------------------------

static bool mi_commit_mask_all_set(const mi_commit_mask_t* commit, const mi_commit_mask_t* cm) {
  for (size_t i = 0; i < MI_COMMIT_MASK_FIELD_COUNT; i++) {
    if ((commit->mask[i] & cm->mask[i]) != cm->mask[i]) return false;
  }
  return true;
}

static bool mi_commit_mask_any_set(const mi_commit_mask_t* commit, const mi_commit_mask_t* cm) {
  for (size_t i = 0; i < MI_COMMIT_MASK_FIELD_COUNT; i++) {
    if ((commit->mask[i] & cm->mask[i]) != 0) return true;
  }
  return false;
}

static void mi_commit_mask_create_intersect(const mi_commit_mask_t* commit, const mi_commit_mask_t* cm, mi_commit_mask_t* res) {
  for (size_t i = 0; i < MI_COMMIT_MASK_FIELD_COUNT; i++) {
    res->mask[i] = (commit->mask[i] & cm->mask[i]);
  }
}

static void mi_commit_mask_clear(mi_commit_mask_t* res, const mi_commit_mask_t* cm) {
  for (size_t i = 0; i < MI_COMMIT_MASK_FIELD_COUNT; i++) {
    res->mask[i] &= ~(cm->mask[i]);
  }
}

static void mi_commit_mask_set(mi_commit_mask_t* res, const mi_commit_mask_t* cm) {
  for (size_t i = 0; i < MI_COMMIT_MASK_FIELD_COUNT; i++) {
    res->mask[i] |= cm->mask[i];
  }
}

static void mi_commit_mask_create(size_t bitidx, size_t bitcount, mi_commit_mask_t* cm) {
  mi_assert_internal(bitidx < MI_COMMIT_MASK_BITS);
  mi_assert_internal((bitidx + bitcount) <= MI_COMMIT_MASK_BITS);
  if (bitcount == MI_COMMIT_MASK_BITS) {
    mi_assert_internal(bitidx==0);
    mi_commit_mask_create_full(cm);
  }
  else if (bitcount == 0) {
    mi_commit_mask_create_empty(cm);
  }
  else {
    mi_commit_mask_create_empty(cm);
    size_t i = bitidx / MI_COMMIT_MASK_FIELD_BITS;
    size_t ofs = bitidx % MI_COMMIT_MASK_FIELD_BITS;
    while (bitcount > 0) {
      mi_assert_internal(i < MI_COMMIT_MASK_FIELD_COUNT);
      size_t avail = MI_COMMIT_MASK_FIELD_BITS - ofs;
      size_t count = (bitcount > avail ? avail : bitcount);
      size_t mask = (count >= MI_COMMIT_MASK_FIELD_BITS ? ~((size_t)0) : (((size_t)1 << count) - 1) << ofs);
      cm->mask[i] = mask;
      bitcount -= count;
      ofs = 0;
      i++;
    }
  }
}

size_t _mi_commit_mask_committed_size(const mi_commit_mask_t* cm, size_t total) {
  mi_assert_internal((total%MI_COMMIT_MASK_BITS)==0);
  size_t count = 0;
  for (size_t i = 0; i < MI_COMMIT_MASK_FIELD_COUNT; i++) {
    size_t mask = cm->mask[i];
    if (~mask == 0) {
      count += MI_COMMIT_MASK_FIELD_BITS;
    }
    else {
      for (; mask != 0; mask >>= 1) {  // todo: use popcount
        if ((mask&1)!=0) count++;
      }
    }
  }
  // we use total since for huge segments each commit bit may represent a larger size
  return ((total / MI_COMMIT_MASK_BITS) * count);
}


size_t _mi_commit_mask_next_run(const mi_commit_mask_t* cm, size_t* idx) {
  size_t i = (*idx) / MI_COMMIT_MASK_FIELD_BITS;
  size_t ofs = (*idx) % MI_COMMIT_MASK_FIELD_BITS;
  size_t mask = 0;
  // find first ones
  while (i < MI_COMMIT_MASK_FIELD_COUNT) {
    mask = cm->mask[i];
    mask >>= ofs;
    if (mask != 0) {
      while ((mask&1) == 0) {
        mask >>= 1;
        ofs++;
      }
      break;
    }
    i++;
    ofs = 0;
  }
  if (i >= MI_COMMIT_MASK_FIELD_COUNT) {
    // not found
    *idx = MI_COMMIT_MASK_BITS;
    return 0;
  }
  else {
    // found, count ones
    size_t count = 0;
    *idx = (i*MI_COMMIT_MASK_FIELD_BITS) + ofs;
    do {
      mi_assert_internal(ofs < MI_COMMIT_MASK_FIELD_BITS && (mask&1) == 1);
      do {
        count++;
        mask >>= 1;
      } while ((mask&1) == 1);
      if ((((*idx + count) % MI_COMMIT_MASK_FIELD_BITS) == 0)) {
        i++;
        if (i >= MI_COMMIT_MASK_FIELD_COUNT) break;
        mask = cm->mask[i];
        ofs = 0;
      }
    } while ((mask&1) == 1);
    mi_assert_internal(count > 0);
    return count;
  }
}


/* --------------------------------------------------------------------------------
  Segment allocation

  If a  thread ends, it "abandons" pages with used blocks
  and there is an abandoned segment list whose segments can
  be reclaimed by still running threads, much like work-stealing.
-------------------------------------------------------------------------------- */


/* -----------------------------------------------------------
   Slices
----------------------------------------------------------- */

<<<<<<< HEAD

static const mi_slice_t* mi_segment_slices_end(const mi_segment_t* segment) {
  return &segment->slices[segment->slice_entries];
}

static uint8_t* mi_slice_start(const mi_slice_t* slice) {
  mi_segment_t* segment = _mi_ptr_segment(slice);
  mi_assert_internal(slice >= segment->slices && slice < mi_segment_slices_end(segment));
  return ((uint8_t*)segment + ((slice - segment->slices)*MI_SEGMENT_SLICE_SIZE));
=======
static void mi_segment_protect_range(void* p, size_t size, bool protect) {
  if (protect) {
    _mi_mem_protect(p, size);
  }
  else {
    _mi_mem_unprotect(p, size);
  }
}

static void mi_segment_protect(mi_segment_t* segment, bool protect, mi_os_tld_t* tld) {
  // add/remove guard pages
  if (MI_SECURE != 0) {
    // in secure mode, we set up a protected page in between the segment info and the page data
    const size_t os_psize = _mi_os_page_size();
    mi_assert_internal((segment->segment_info_size - os_psize) >= (sizeof(mi_segment_t) + ((segment->capacity - 1) * sizeof(mi_page_t))));
    mi_assert_internal(((uintptr_t)segment + segment->segment_info_size) % os_psize == 0);
    mi_segment_protect_range((uint8_t*)segment + segment->segment_info_size - os_psize, os_psize, protect);
    #if (MI_SECURE >= 2)
    if (segment->capacity == 1)
    #endif
    {
      // and protect the last (or only) page too
      mi_assert_internal(MI_SECURE <= 1 || segment->page_kind >= MI_PAGE_LARGE);
      uint8_t* start = (uint8_t*)segment + segment->segment_size - os_psize;
      if (protect && !segment->mem_is_committed) {
        if (protect) {
          // ensure secure page is committed
          if (_mi_mem_commit(start, os_psize, NULL, tld)) {  // if this fails that is ok (as it is an unaccessible page)
            mi_segment_protect_range(start, os_psize, protect);
          }
        }
      }
      else {
        mi_segment_protect_range(start, os_psize, protect);
      }
    }
    #if (MI_SECURE >= 2)
    else {
      // or protect every page
      const size_t page_size = mi_segment_page_size(segment);
      for (size_t i = 0; i < segment->capacity; i++) {
        if (segment->pages[i].is_committed) {
          mi_segment_protect_range((uint8_t*)segment + (i+1)*page_size - os_psize, os_psize, protect);
        }
      }
    }
    #endif
  }
>>>>>>> 4f2fdf76
}


/* -----------------------------------------------------------
   Bins
----------------------------------------------------------- */
// Use bit scan forward to quickly find the first zero bit if it is available

static inline size_t mi_slice_bin8(size_t slice_count) {
  if (slice_count<=1) return slice_count;
  mi_assert_internal(slice_count <= MI_SLICES_PER_SEGMENT);
  slice_count--;
  size_t s = mi_bsr(slice_count);  // slice_count > 1
  if (s <= 2) return slice_count + 1;
  size_t bin = ((s << 2) | ((slice_count >> (s - 2))&0x03)) - 4;
  return bin;
}

static inline size_t mi_slice_bin(size_t slice_count) {
  mi_assert_internal(slice_count*MI_SEGMENT_SLICE_SIZE <= MI_SEGMENT_SIZE);
  mi_assert_internal(mi_slice_bin8(MI_SLICES_PER_SEGMENT) <= MI_SEGMENT_BIN_MAX);
  size_t bin = mi_slice_bin8(slice_count);
  mi_assert_internal(bin <= MI_SEGMENT_BIN_MAX);
  return bin;
}

static inline size_t mi_slice_index(const mi_slice_t* slice) {
  mi_segment_t* segment = _mi_ptr_segment(slice);
  ptrdiff_t index = slice - segment->slices;
  mi_assert_internal(index >= 0 && index < (ptrdiff_t)segment->slice_entries);
  return index;
}


/* -----------------------------------------------------------
   Slice span queues
----------------------------------------------------------- */

static void mi_span_queue_push(mi_span_queue_t* sq, mi_slice_t* slice) {
  // todo: or push to the end?
  mi_assert_internal(slice->prev == NULL && slice->next==NULL);
  slice->prev = NULL; // paranoia
  slice->next = sq->first;
  sq->first = slice;
  if (slice->next != NULL) slice->next->prev = slice;
                     else sq->last = slice;
  slice->xblock_size = 0; // free
}

static mi_span_queue_t* mi_span_queue_for(size_t slice_count, mi_segments_tld_t* tld) {
  size_t bin = mi_slice_bin(slice_count);
  mi_span_queue_t* sq = &tld->spans[bin];
  mi_assert_internal(sq->slice_count >= slice_count);
  return sq;
}

static void mi_span_queue_delete(mi_span_queue_t* sq, mi_slice_t* slice) {
  mi_assert_internal(slice->xblock_size==0 && slice->slice_count>0 && slice->slice_offset==0);
  // should work too if the queue does not contain slice (which can happen during reclaim)
  if (slice->prev != NULL) slice->prev->next = slice->next;
  if (slice == sq->first) sq->first = slice->next;
  if (slice->next != NULL) slice->next->prev = slice->prev;
  if (slice == sq->last) sq->last = slice->prev;
  slice->prev = NULL;
  slice->next = NULL;
  slice->xblock_size = 1; // no more free
}


/* -----------------------------------------------------------
 Invariant checking
----------------------------------------------------------- */

static bool mi_slice_is_used(const mi_slice_t* slice) {
  return (slice->xblock_size > 0);
}


#if (MI_DEBUG>=3)
static bool mi_span_queue_contains(mi_span_queue_t* sq, mi_slice_t* slice) {
  for (mi_slice_t* s = sq->first; s != NULL; s = s->next) {
    if (s==slice) return true;
  }
  return false;
}

static bool mi_segment_is_valid(mi_segment_t* segment, mi_segments_tld_t* tld) {
  mi_assert_internal(segment != NULL);
  mi_assert_internal(_mi_ptr_cookie(segment) == segment->cookie);
  mi_assert_internal(segment->abandoned <= segment->used);
  mi_assert_internal(segment->thread_id == 0 || segment->thread_id == _mi_thread_id());
  mi_assert_internal(mi_commit_mask_all_set(&segment->commit_mask, &segment->decommit_mask)); // can only decommit committed blocks
  //mi_assert_internal(segment->segment_info_size % MI_SEGMENT_SLICE_SIZE == 0);
  mi_slice_t* slice = &segment->slices[0];
  const mi_slice_t* end = mi_segment_slices_end(segment);
  size_t used_count = 0;
  mi_span_queue_t* sq;
  while(slice < end) {
    mi_assert_internal(slice->slice_count > 0);
    mi_assert_internal(slice->slice_offset == 0);
    size_t index = mi_slice_index(slice);
    size_t maxindex = (index + slice->slice_count >= segment->slice_entries ? segment->slice_entries : index + slice->slice_count) - 1;
    if (mi_slice_is_used(slice)) { // a page in use, we need at least MAX_SLICE_OFFSET valid back offsets
      used_count++;
      for (size_t i = 0; i <= MI_MAX_SLICE_OFFSET && index + i <= maxindex; i++) {
        mi_assert_internal(segment->slices[index + i].slice_offset == i*sizeof(mi_slice_t));
        mi_assert_internal(i==0 || segment->slices[index + i].slice_count == 0);
        mi_assert_internal(i==0 || segment->slices[index + i].xblock_size == 1);
      }
      // and the last entry as well (for coalescing)
      const mi_slice_t* last = slice + slice->slice_count - 1;
      if (last > slice && last < mi_segment_slices_end(segment)) {
        mi_assert_internal(last->slice_offset == (slice->slice_count-1)*sizeof(mi_slice_t));
        mi_assert_internal(last->slice_count == 0);
        mi_assert_internal(last->xblock_size == 1);
      }
    }
    else {  // free range of slices; only last slice needs a valid back offset
      mi_slice_t* last = &segment->slices[maxindex];
      if (segment->kind != MI_SEGMENT_HUGE || slice->slice_count <= (segment->slice_entries - segment->segment_info_slices)) {
        mi_assert_internal((uint8_t*)slice == (uint8_t*)last - last->slice_offset);
      }
      mi_assert_internal(slice == last || last->slice_count == 0 );
      mi_assert_internal(last->xblock_size == 0 || (segment->kind==MI_SEGMENT_HUGE && last->xblock_size==1));
      if (segment->kind != MI_SEGMENT_HUGE && segment->thread_id != 0) { // segment is not huge or abandoned
        sq = mi_span_queue_for(slice->slice_count,tld);
        mi_assert_internal(mi_span_queue_contains(sq,slice));
      }
    }
    slice = &segment->slices[maxindex+1];
  }
  mi_assert_internal(slice == end);
  mi_assert_internal(used_count == segment->used + 1);
  return true;
}
#endif

/* -----------------------------------------------------------
 Segment size calculations
----------------------------------------------------------- */

static size_t mi_segment_info_size(mi_segment_t* segment) {
  return segment->segment_info_slices * MI_SEGMENT_SLICE_SIZE;
}

static uint8_t* _mi_segment_page_start_from_slice(const mi_segment_t* segment, const mi_slice_t* slice, size_t xblock_size, size_t* page_size)
{
<<<<<<< HEAD
  ptrdiff_t idx = slice - segment->slices;
  size_t psize = (size_t)slice->slice_count * MI_SEGMENT_SLICE_SIZE;
  // make the start not OS page aligned for smaller blocks to avoid page/cache effects
  size_t start_offset = (xblock_size >= MI_INTPTR_SIZE && xblock_size <= 1024 ? 3*MI_MAX_ALIGN_GUARANTEE : 0); 
  if (page_size != NULL) { *page_size = psize - start_offset; }
  return (uint8_t*)segment + ((idx*MI_SEGMENT_SLICE_SIZE) + start_offset);
}
=======
  size_t   psize;
  uint8_t* p = mi_segment_raw_page_start(segment, page, &psize);
  if (pre_size != NULL) *pre_size = 0;
  if (page->segment_idx == 0 && block_size > 0 && segment->page_kind <= MI_PAGE_MEDIUM) {
    // for small and medium objects, ensure the page start is aligned with the block size (PR#66 by kickunderscore)
    size_t adjust = block_size - ((uintptr_t)p % block_size);
    if (psize - adjust >= block_size) {
      if (adjust < block_size) {
        p += adjust;
        psize -= adjust;
        if (pre_size != NULL) *pre_size = adjust;
      }
      mi_assert_internal((uintptr_t)p % block_size == 0);
    }
  }
>>>>>>> 4f2fdf76

// Start of the page available memory; can be used on uninitialized pages
uint8_t* _mi_segment_page_start(const mi_segment_t* segment, const mi_page_t* page, size_t* page_size)
{
  const mi_slice_t* slice = mi_page_to_slice((mi_page_t*)page);
  uint8_t* p = _mi_segment_page_start_from_slice(segment, slice, page->xblock_size, page_size);  
  mi_assert_internal(page->xblock_size > 0 || _mi_ptr_page(p) == page);
  mi_assert_internal(_mi_ptr_segment(p) == segment);
  return p;
}


static size_t mi_segment_calculate_slices(size_t required, size_t* pre_size, size_t* info_slices) {
  size_t page_size = _mi_os_page_size();
  size_t isize     = _mi_align_up(sizeof(mi_segment_t), page_size);
  size_t guardsize = 0;
  
  if (MI_SECURE>0) {
    // in secure mode, we set up a protected page in between the segment info
    // and the page data (and one at the end of the segment)
    guardsize = page_size;
    if (required > 0) {
      required = _mi_align_up(required, MI_SEGMENT_SLICE_SIZE) + page_size;
    }
  }

  if (pre_size != NULL) *pre_size = isize;
  isize = _mi_align_up(isize + guardsize, MI_SEGMENT_SLICE_SIZE);
  if (info_slices != NULL) *info_slices = isize / MI_SEGMENT_SLICE_SIZE;
  size_t segment_size = (required==0 ? MI_SEGMENT_SIZE : _mi_align_up( required + isize + guardsize, MI_SEGMENT_SLICE_SIZE) );  
  mi_assert_internal(segment_size % MI_SEGMENT_SLICE_SIZE == 0);
  return (segment_size / MI_SEGMENT_SLICE_SIZE);
}


/* ----------------------------------------------------------------------------
Segment caches
We keep a small segment cache per thread to increase local
reuse and avoid setting/clearing guard pages in secure mode.
------------------------------------------------------------------------------- */

static void mi_segments_track_size(long segment_size, mi_segments_tld_t* tld) {
  if (segment_size>=0) _mi_stat_increase(&tld->stats->segments,1);
                  else _mi_stat_decrease(&tld->stats->segments,1);
  tld->count += (segment_size >= 0 ? 1 : -1);
  if (tld->count > tld->peak_count) tld->peak_count = tld->count;
  tld->current_size += segment_size;
  if (tld->current_size > tld->peak_size) tld->peak_size = tld->current_size;
}

static void mi_segment_os_free(mi_segment_t* segment, mi_segments_tld_t* tld) {
  segment->thread_id = 0;
  _mi_segment_map_freed_at(segment);
  mi_segments_track_size(-((long)mi_segment_size(segment)),tld);
  if (MI_SECURE>0) {
    // _mi_os_unprotect(segment, mi_segment_size(segment)); // ensure no more guard pages are set
    // unprotect the guard pages; we cannot just unprotect the whole segment size as part may be decommitted
    size_t os_pagesize = _mi_os_page_size();
    _mi_os_unprotect((uint8_t*)segment + mi_segment_info_size(segment) - os_pagesize, os_pagesize);
    uint8_t* end = (uint8_t*)segment + mi_segment_size(segment) - os_pagesize;
    _mi_os_unprotect(end, os_pagesize);
  }

  // purge delayed decommits now? (no, leave it to the cache)
  // mi_segment_delayed_decommit(segment,true,tld->stats);
  
  // _mi_os_free(segment, mi_segment_size(segment), /*segment->memid,*/ tld->stats);
  const size_t size = mi_segment_size(segment);
  if (size != MI_SEGMENT_SIZE || segment->mem_align_offset != 0 || segment->kind == MI_SEGMENT_HUGE || // only push regular segments on the cache
       !_mi_segment_cache_push(segment, size, segment->memid, &segment->commit_mask, &segment->decommit_mask, segment->mem_is_large, segment->mem_is_pinned, tld->os)) 
  {
    const size_t csize = _mi_commit_mask_committed_size(&segment->commit_mask, size);
    if (csize > 0 && !segment->mem_is_pinned) _mi_stat_decrease(&_mi_stats_main.committed, csize);
    _mi_abandoned_await_readers();  // wait until safe to free
    _mi_arena_free(segment, mi_segment_size(segment), segment->mem_alignment, segment->mem_align_offset, segment->memid, segment->mem_is_pinned /* pretend not committed to not double count decommits */, tld->stats);
  }
}

// called by threads that are terminating 
void _mi_segment_thread_collect(mi_segments_tld_t* tld) {
  MI_UNUSED(tld);
  // nothing to do
}


/* -----------------------------------------------------------
   Span management
----------------------------------------------------------- */

static void mi_segment_commit_mask(mi_segment_t* segment, bool conservative, uint8_t* p, size_t size, uint8_t** start_p, size_t* full_size, mi_commit_mask_t* cm) {
  mi_assert_internal(_mi_ptr_segment(p + 1) == segment);
  mi_assert_internal(segment->kind != MI_SEGMENT_HUGE);
  mi_commit_mask_create_empty(cm);
  if (size == 0 || size > MI_SEGMENT_SIZE || segment->kind == MI_SEGMENT_HUGE) return;
  const size_t segstart = mi_segment_info_size(segment);
  const size_t segsize = mi_segment_size(segment);
  if (p >= (uint8_t*)segment + segsize) return;

  size_t pstart = (p - (uint8_t*)segment);
  mi_assert_internal(pstart + size <= segsize);

  size_t start;
  size_t end;
  if (conservative) {
    // decommit conservative
    start = _mi_align_up(pstart, MI_COMMIT_SIZE);
    end   = _mi_align_down(pstart + size, MI_COMMIT_SIZE);
    mi_assert_internal(start >= segstart);
    mi_assert_internal(end <= segsize);
  }
  else {
    // commit liberal
    start = _mi_align_down(pstart, MI_MINIMAL_COMMIT_SIZE);
    end   = _mi_align_up(pstart + size, MI_MINIMAL_COMMIT_SIZE);
  }
  if (pstart >= segstart && start < segstart) {  // note: the mask is also calculated for an initial commit of the info area
    start = segstart;
  }
  if (end > segsize) {
    end = segsize;
  }

  mi_assert_internal(start <= pstart && (pstart + size) <= end);
  mi_assert_internal(start % MI_COMMIT_SIZE==0 && end % MI_COMMIT_SIZE == 0);
  *start_p   = (uint8_t*)segment + start;
  *full_size = (end > start ? end - start : 0);
  if (*full_size == 0) return;

  size_t bitidx = start / MI_COMMIT_SIZE;
  mi_assert_internal(bitidx < MI_COMMIT_MASK_BITS);
  
  size_t bitcount = *full_size / MI_COMMIT_SIZE; // can be 0
  if (bitidx + bitcount > MI_COMMIT_MASK_BITS) {
    _mi_warning_message("commit mask overflow: idx=%zu count=%zu start=%zx end=%zx p=0x%p size=%zu fullsize=%zu\n", bitidx, bitcount, start, end, p, size, *full_size);
  }
  mi_assert_internal((bitidx + bitcount) <= MI_COMMIT_MASK_BITS);
  mi_commit_mask_create(bitidx, bitcount, cm);
}


static bool mi_segment_commitx(mi_segment_t* segment, bool commit, uint8_t* p, size_t size, mi_stats_t* stats) {    
  mi_assert_internal(mi_commit_mask_all_set(&segment->commit_mask, &segment->decommit_mask));

  // commit liberal, but decommit conservative
  uint8_t* start = NULL;
  size_t   full_size = 0;
  mi_commit_mask_t mask;
  mi_segment_commit_mask(segment, !commit/*conservative*/, p, size, &start, &full_size, &mask);
  if (mi_commit_mask_is_empty(&mask) || full_size==0) return true;

  if (commit && !mi_commit_mask_all_set(&segment->commit_mask, &mask)) {
    bool is_zero = false;
    mi_commit_mask_t cmask;
    mi_commit_mask_create_intersect(&segment->commit_mask, &mask, &cmask);
    _mi_stat_decrease(&_mi_stats_main.committed, _mi_commit_mask_committed_size(&cmask, MI_SEGMENT_SIZE)); // adjust for overlap
    if (!_mi_os_commit(start,full_size,&is_zero,stats)) return false;    
    mi_commit_mask_set(&segment->commit_mask, &mask);     
  }
  else if (!commit && mi_commit_mask_any_set(&segment->commit_mask, &mask)) {
    mi_assert_internal((void*)start != (void*)segment);
    //mi_assert_internal(mi_commit_mask_all_set(&segment->commit_mask, &mask));

    mi_commit_mask_t cmask;
    mi_commit_mask_create_intersect(&segment->commit_mask, &mask, &cmask);
    _mi_stat_increase(&_mi_stats_main.committed, full_size - _mi_commit_mask_committed_size(&cmask, MI_SEGMENT_SIZE)); // adjust for overlap
    if (segment->allow_decommit) { 
      _mi_os_decommit(start, full_size, stats); // ok if this fails
    } 
    mi_commit_mask_clear(&segment->commit_mask, &mask);
  }
  // increase expiration of reusing part of the delayed decommit
  if (commit && mi_commit_mask_any_set(&segment->decommit_mask, &mask)) {
    segment->decommit_expire = _mi_clock_now() + mi_option_get(mi_option_decommit_delay);
  }
  // always undo delayed decommits
  mi_commit_mask_clear(&segment->decommit_mask, &mask);
  return true;
}

<<<<<<< HEAD
static bool mi_segment_ensure_committed(mi_segment_t* segment, uint8_t* p, size_t size, mi_stats_t* stats) {
  mi_assert_internal(mi_commit_mask_all_set(&segment->commit_mask, &segment->decommit_mask));
  // note: assumes commit_mask is always full for huge segments as otherwise the commit mask bits can overflow
  if (mi_commit_mask_is_full(&segment->commit_mask) && mi_commit_mask_is_empty(&segment->decommit_mask)) return true; // fully committed
  return mi_segment_commitx(segment,true,p,size,stats);
}

static void mi_segment_perhaps_decommit(mi_segment_t* segment, uint8_t* p, size_t size, mi_stats_t* stats) {
  if (!segment->allow_decommit) return;
  if (mi_option_get(mi_option_decommit_delay) == 0) {
    mi_segment_commitx(segment, false, p, size, stats);
=======
// called by threads that are terminating to free cached segments
void _mi_segment_thread_collect(mi_segments_tld_t* tld) {
  MI_UNUSED_RELEASE(tld);
#if MI_DEBUG>=2
  if (!_mi_is_main_thread()) {
    mi_assert_internal(tld->pages_reset.first == NULL);
    mi_assert_internal(tld->pages_reset.last == NULL);
>>>>>>> 4f2fdf76
  }
  else {
    // register for future decommit in the decommit mask
    uint8_t* start = NULL;
    size_t   full_size = 0;
    mi_commit_mask_t mask; 
    mi_segment_commit_mask(segment, true /*conservative*/, p, size, &start, &full_size, &mask);
    if (mi_commit_mask_is_empty(&mask) || full_size==0) return;
    
    // update delayed commit
    mi_assert_internal(segment->decommit_expire > 0 || mi_commit_mask_is_empty(&segment->decommit_mask));      
    mi_commit_mask_t cmask;
    mi_commit_mask_create_intersect(&segment->commit_mask, &mask, &cmask);  // only decommit what is committed; span_free may try to decommit more
    mi_commit_mask_set(&segment->decommit_mask, &cmask);
    mi_msecs_t now = _mi_clock_now();    
    if (segment->decommit_expire == 0) {
      // no previous decommits, initialize now
      segment->decommit_expire = now + mi_option_get(mi_option_decommit_delay);
    }
    else if (segment->decommit_expire <= now) {
      // previous decommit mask already expired
      if (segment->decommit_expire + mi_option_get(mi_option_decommit_extend_delay) <= now) {
        mi_segment_delayed_decommit(segment, true, stats);
      }
      else {
        segment->decommit_expire = now + mi_option_get(mi_option_decommit_extend_delay); // (mi_option_get(mi_option_decommit_delay) / 8); // wait a tiny bit longer in case there is a series of free's
      }
    }
    else {
      // previous decommit mask is not yet expired, increase the expiration by a bit.
      segment->decommit_expire += mi_option_get(mi_option_decommit_extend_delay);
    }
  }  
}

static void mi_segment_delayed_decommit(mi_segment_t* segment, bool force, mi_stats_t* stats) {
  if (!segment->allow_decommit || mi_commit_mask_is_empty(&segment->decommit_mask)) return;
  mi_msecs_t now = _mi_clock_now();
  if (!force && now < segment->decommit_expire) return;

  mi_commit_mask_t mask = segment->decommit_mask;
  segment->decommit_expire = 0;
  mi_commit_mask_create_empty(&segment->decommit_mask);

  size_t idx;
  size_t count;
  mi_commit_mask_foreach(&mask, idx, count) {
    // if found, decommit that sequence
    if (count > 0) {
      uint8_t* p = (uint8_t*)segment + (idx*MI_COMMIT_SIZE);
      size_t size = count * MI_COMMIT_SIZE;
      mi_segment_commitx(segment, false, p, size, stats);
    }
  }
  mi_commit_mask_foreach_end()
  mi_assert_internal(mi_commit_mask_is_empty(&segment->decommit_mask));
}


static bool mi_segment_is_abandoned(mi_segment_t* segment) {
  return (segment->thread_id == 0);
}

// note: can be called on abandoned segments
static void mi_segment_span_free(mi_segment_t* segment, size_t slice_index, size_t slice_count, mi_segments_tld_t* tld) {
  mi_assert_internal(slice_index < segment->slice_entries);
  mi_span_queue_t* sq = (segment->kind == MI_SEGMENT_HUGE || mi_segment_is_abandoned(segment) 
                          ? NULL : mi_span_queue_for(slice_count,tld));
  if (slice_count==0) slice_count = 1;
  mi_assert_internal(slice_index + slice_count - 1 < segment->slice_entries);

  // set first and last slice (the intermediates can be undetermined)
  mi_slice_t* slice = &segment->slices[slice_index];
  slice->slice_count = (uint32_t)slice_count;
  mi_assert_internal(slice->slice_count == slice_count); // no overflow?
  slice->slice_offset = 0;
  if (slice_count > 1) {
    mi_slice_t* last = &segment->slices[slice_index + slice_count - 1];
    last->slice_count = 0;
    last->slice_offset = (uint32_t)(sizeof(mi_page_t)*(slice_count - 1));
    last->xblock_size = 0;
  }

  // perhaps decommit
  mi_segment_perhaps_decommit(segment,mi_slice_start(slice),slice_count*MI_SEGMENT_SLICE_SIZE,tld->stats);
  
  // and push it on the free page queue (if it was not a huge page)
  if (sq != NULL) mi_span_queue_push( sq, slice );
             else slice->xblock_size = 0; // mark huge page as free anyways
}

/*
// called from reclaim to add existing free spans
static void mi_segment_span_add_free(mi_slice_t* slice, mi_segments_tld_t* tld) {
  mi_segment_t* segment = _mi_ptr_segment(slice);
  mi_assert_internal(slice->xblock_size==0 && slice->slice_count>0 && slice->slice_offset==0);
  size_t slice_index = mi_slice_index(slice);
  mi_segment_span_free(segment,slice_index,slice->slice_count,tld);
}
*/

static void mi_segment_span_remove_from_queue(mi_slice_t* slice, mi_segments_tld_t* tld) {
  mi_assert_internal(slice->slice_count > 0 && slice->slice_offset==0 && slice->xblock_size==0);
  mi_assert_internal(_mi_ptr_segment(slice)->kind != MI_SEGMENT_HUGE);
  mi_span_queue_t* sq = mi_span_queue_for(slice->slice_count, tld);
  mi_span_queue_delete(sq, slice);
}

// note: can be called on abandoned segments
static mi_slice_t* mi_segment_span_free_coalesce(mi_slice_t* slice, mi_segments_tld_t* tld) {
  mi_assert_internal(slice != NULL && slice->slice_count > 0 && slice->slice_offset == 0);
  mi_segment_t* segment = _mi_ptr_segment(slice);
  bool is_abandoned = mi_segment_is_abandoned(segment);

  // for huge pages, just mark as free but don't add to the queues
  if (segment->kind == MI_SEGMENT_HUGE) {
    mi_assert_internal(segment->used == 1);  // decreased right after this call in `mi_segment_page_clear`
    slice->xblock_size = 0;  // mark as free anyways
    // we should mark the last slice `xblock_size=0` now to maintain invariants but we skip it to 
    // avoid a possible cache miss (and the segment is about to be freed)
    return slice;
  }

  // otherwise coalesce the span and add to the free span queues
  size_t slice_count = slice->slice_count;
  mi_slice_t* next = slice + slice->slice_count;
  mi_assert_internal(next <= mi_segment_slices_end(segment));
  if (next < mi_segment_slices_end(segment) && next->xblock_size==0) {
    // free next block -- remove it from free and merge
    mi_assert_internal(next->slice_count > 0 && next->slice_offset==0);
    slice_count += next->slice_count; // extend
    if (!is_abandoned) { mi_segment_span_remove_from_queue(next, tld); }
  }
  if (slice > segment->slices) {
    mi_slice_t* prev = mi_slice_first(slice - 1);
    mi_assert_internal(prev >= segment->slices);
    if (prev->xblock_size==0) {
      // free previous slice -- remove it from free and merge
      mi_assert_internal(prev->slice_count > 0 && prev->slice_offset==0);
      slice_count += prev->slice_count;
      if (!is_abandoned) { mi_segment_span_remove_from_queue(prev, tld); }
      slice = prev;
    }
  }

  // and add the new free page
  mi_segment_span_free(segment, mi_slice_index(slice), slice_count, tld);
  return slice;
}


static void mi_segment_slice_split(mi_segment_t* segment, mi_slice_t* slice, size_t slice_count, mi_segments_tld_t* tld) {
  mi_assert_internal(_mi_ptr_segment(slice)==segment);
  mi_assert_internal(slice->slice_count >= slice_count);
  mi_assert_internal(slice->xblock_size > 0); // no more in free queue
  if (slice->slice_count <= slice_count) return;
  mi_assert_internal(segment->kind != MI_SEGMENT_HUGE);
  size_t next_index = mi_slice_index(slice) + slice_count;
  size_t next_count = slice->slice_count - slice_count;
  mi_segment_span_free(segment, next_index, next_count, tld);
  slice->slice_count = (uint32_t)slice_count;
}

// Note: may still return NULL if committing the memory failed
static mi_page_t* mi_segment_span_allocate(mi_segment_t* segment, size_t slice_index, size_t slice_count, mi_segments_tld_t* tld) {
  mi_assert_internal(slice_index < segment->slice_entries);
  mi_slice_t* const slice = &segment->slices[slice_index];
  mi_assert_internal(slice->xblock_size==0 || slice->xblock_size==1);

  // commit before changing the slice data
  if (!mi_segment_ensure_committed(segment, _mi_segment_page_start_from_slice(segment, slice, 0, NULL), slice_count * MI_SEGMENT_SLICE_SIZE, tld->stats)) {
    return NULL;  // commit failed!
  }

  // convert the slices to a page
  slice->slice_offset = 0;
  slice->slice_count = (uint32_t)slice_count;
  mi_assert_internal(slice->slice_count == slice_count);
  const size_t bsize = slice_count * MI_SEGMENT_SLICE_SIZE;
  slice->xblock_size = (uint32_t)(bsize >= MI_HUGE_BLOCK_SIZE ? MI_HUGE_BLOCK_SIZE : bsize);
  mi_page_t*  page = mi_slice_to_page(slice);
  mi_assert_internal(mi_page_block_size(page) == bsize);

  // set slice back pointers for the first MI_MAX_SLICE_OFFSET entries
  size_t extra = slice_count-1;
  if (extra > MI_MAX_SLICE_OFFSET) extra = MI_MAX_SLICE_OFFSET;
  if (slice_index + extra >= segment->slice_entries) extra = segment->slice_entries - slice_index - 1;  // huge objects may have more slices than avaiable entries in the segment->slices
  
  mi_slice_t* slice_next = slice + 1;
  for (size_t i = 1; i <= extra; i++, slice_next++) {
    slice_next->slice_offset = (uint32_t)(sizeof(mi_slice_t)*i);
    slice_next->slice_count = 0;
    slice_next->xblock_size = 1;
  }

  // and also for the last one (if not set already) (the last one is needed for coalescing and for large alignments)
  // note: the cast is needed for ubsan since the index can be larger than MI_SLICES_PER_SEGMENT for huge allocations (see #543)
  mi_slice_t* last = slice + slice_count - 1;
  mi_slice_t* end = (mi_slice_t*)mi_segment_slices_end(segment);
  if (last > end) last = end;
  if (last > slice) {
    last->slice_offset = (uint32_t)(sizeof(mi_slice_t) * (last - slice));
    last->slice_count = 0;
    last->xblock_size = 1;
  }
  
  // and initialize the page
  page->is_reset = false;
  page->is_committed = true;
  segment->used++;
  return page;
}

static mi_page_t* mi_segments_page_find_and_allocate(size_t slice_count, mi_arena_id_t req_arena_id, mi_segments_tld_t* tld) {
  mi_assert_internal(slice_count*MI_SEGMENT_SLICE_SIZE <= MI_LARGE_OBJ_SIZE_MAX);
  // search from best fit up
  mi_span_queue_t* sq = mi_span_queue_for(slice_count, tld);
  if (slice_count == 0) slice_count = 1;
  while (sq <= &tld->spans[MI_SEGMENT_BIN_MAX]) {
    for (mi_slice_t* slice = sq->first; slice != NULL; slice = slice->next) {
      if (slice->slice_count >= slice_count) {
        // found one
        mi_segment_t* segment = _mi_ptr_segment(slice);
        if (_mi_arena_memid_is_suitable(segment->memid, req_arena_id)) {
          // found a suitable page span
          mi_span_queue_delete(sq, slice);

          if (slice->slice_count > slice_count) {
            mi_segment_slice_split(segment, slice, slice_count, tld);
          }
          mi_assert_internal(slice != NULL && slice->slice_count == slice_count && slice->xblock_size > 0);
          mi_page_t* page = mi_segment_span_allocate(segment, mi_slice_index(slice), slice->slice_count, tld);
          if (page == NULL) {
            // commit failed; return NULL but first restore the slice
            mi_segment_span_free_coalesce(slice, tld);
            return NULL;
          }
          return page;
        }
      }
    }
    sq++;
  }
  // could not find a page..
  return NULL;
}


/* -----------------------------------------------------------
   Segment allocation
----------------------------------------------------------- */

static mi_segment_t* mi_segment_os_alloc( size_t required, size_t page_alignment, bool eager_delay, mi_arena_id_t req_arena_id,
                                          size_t* psegment_slices, size_t* ppre_size, size_t* pinfo_slices, 
                                          mi_commit_mask_t* pcommit_mask, mi_commit_mask_t* pdecommit_mask,
                                          bool* is_zero, bool* pcommit, mi_segments_tld_t* tld, mi_os_tld_t* os_tld)

{
  // Allocate the segment from the OS
  bool mem_large = (!eager_delay && (MI_SECURE==0)); // only allow large OS pages once we are no longer lazy    
  bool is_pinned = false;
  size_t memid = 0;
  size_t align_offset = 0;
  size_t alignment = MI_SEGMENT_ALIGN;
  
  if (page_alignment > 0) {
    // mi_assert_internal(huge_page != NULL);
    mi_assert_internal(page_alignment >= MI_SEGMENT_ALIGN);
    alignment = page_alignment;
    const size_t info_size = (*pinfo_slices) * MI_SEGMENT_SLICE_SIZE;
    align_offset = _mi_align_up( info_size, MI_SEGMENT_ALIGN );
    const size_t extra = align_offset - info_size;
    // recalculate due to potential guard pages
    *psegment_slices = mi_segment_calculate_slices(required + extra, ppre_size, pinfo_slices);
    //segment_size += _mi_align_up(align_offset - info_size, MI_SEGMENT_SLICE_SIZE);
    //segment_slices = segment_size / MI_SEGMENT_SLICE_SIZE;
  }
  const size_t segment_size = (*psegment_slices) * MI_SEGMENT_SLICE_SIZE;
  mi_segment_t* segment = NULL;

  // get from cache?
  if (page_alignment == 0) {
    segment = (mi_segment_t*)_mi_segment_cache_pop(segment_size, pcommit_mask, pdecommit_mask, &mem_large, &is_pinned, is_zero, req_arena_id, &memid, os_tld);
  }
  
  // get from OS
  if (segment==NULL) {
    segment = (mi_segment_t*)_mi_arena_alloc_aligned(segment_size, alignment, align_offset, pcommit, &mem_large, &is_pinned, is_zero, req_arena_id, &memid, os_tld);
    if (segment == NULL) return NULL;  // failed to allocate
    if (*pcommit) {
      mi_commit_mask_create_full(pcommit_mask);
    }
    else {
      mi_commit_mask_create_empty(pcommit_mask);
    }
  }    
  mi_assert_internal(segment != NULL && (uintptr_t)segment % MI_SEGMENT_SIZE == 0);

  const size_t commit_needed = _mi_divide_up((*pinfo_slices)*MI_SEGMENT_SLICE_SIZE, MI_COMMIT_SIZE);
  mi_assert_internal(commit_needed>0);
  mi_commit_mask_t commit_needed_mask;
  mi_commit_mask_create(0, commit_needed, &commit_needed_mask);
  if (!mi_commit_mask_all_set(pcommit_mask, &commit_needed_mask)) {
    // at least commit the info slices
    mi_assert_internal(commit_needed*MI_COMMIT_SIZE >= (*pinfo_slices)*MI_SEGMENT_SLICE_SIZE);
    bool ok = _mi_os_commit(segment, commit_needed*MI_COMMIT_SIZE, is_zero, tld->stats);
    if (!ok) return NULL; // failed to commit 
    mi_commit_mask_set(pcommit_mask, &commit_needed_mask); 
  }
  mi_track_mem_undefined(segment,commit_needed);
  segment->memid = memid;
  segment->mem_is_pinned = is_pinned;
  segment->mem_is_large = mem_large;
  segment->mem_is_committed = mi_commit_mask_is_full(pcommit_mask);
  segment->mem_alignment = alignment;
  segment->mem_align_offset = align_offset;
  mi_segments_track_size((long)(segment_size), tld);
  _mi_segment_map_allocated_at(segment);
  return segment;
}


// Allocate a segment from the OS aligned to `MI_SEGMENT_SIZE` .
static mi_segment_t* mi_segment_alloc(size_t required, size_t page_alignment, mi_arena_id_t req_arena_id, mi_segments_tld_t* tld, mi_os_tld_t* os_tld, mi_page_t** huge_page)
{
  mi_assert_internal((required==0 && huge_page==NULL) || (required>0 && huge_page != NULL));
  
  // calculate needed sizes first
  size_t info_slices;
  size_t pre_size;
<<<<<<< HEAD
  size_t segment_slices = mi_segment_calculate_slices(required, &pre_size, &info_slices);
  
  // Commit eagerly only if not the first N lazy segments (to reduce impact of many threads that allocate just a little)
  const bool eager_delay = (// !_mi_os_has_overcommit() &&             // never delay on overcommit systems
                            _mi_current_thread_count() > 1 &&       // do not delay for the first N threads
                            tld->count < (size_t)mi_option_get(mi_option_eager_commit_delay));
  const bool eager = !eager_delay && mi_option_is_enabled(mi_option_eager_commit);
  bool commit = eager || (required > 0);   
  bool is_zero = false;  

  mi_commit_mask_t commit_mask;
  mi_commit_mask_t decommit_mask;
  mi_commit_mask_create_empty(&commit_mask);
  mi_commit_mask_create_empty(&decommit_mask);

  // Allocate the segment from the OS  
  mi_segment_t* segment = mi_segment_os_alloc(required, page_alignment, eager_delay, req_arena_id, 
                                              &segment_slices, &pre_size, &info_slices, &commit_mask, &decommit_mask, 
                                              &is_zero, &commit, tld, os_tld);
  if (segment == NULL) return NULL;
  
  // zero the segment info? -- not always needed as it may be zero initialized from the OS 
  mi_atomic_store_ptr_release(mi_segment_t, &segment->abandoned_next, NULL);  // tsan
  if (!is_zero) {
    ptrdiff_t ofs = offsetof(mi_segment_t, next);
    size_t    prefix = offsetof(mi_segment_t, slices) - ofs;
    memset((uint8_t*)segment+ofs, 0, prefix + sizeof(mi_slice_t)*(segment_slices+1));  // one more
  }
  
  segment->commit_mask = commit_mask; // on lazy commit, the initial part is always committed
  segment->allow_decommit = (mi_option_is_enabled(mi_option_allow_decommit) && !segment->mem_is_pinned && !segment->mem_is_large);    
  if (segment->allow_decommit) {
    segment->decommit_expire = _mi_clock_now() + mi_option_get(mi_option_decommit_delay);
    segment->decommit_mask = decommit_mask;
    mi_assert_internal(mi_commit_mask_all_set(&segment->commit_mask, &segment->decommit_mask));
    #if MI_DEBUG>2
    const size_t commit_needed = _mi_divide_up(info_slices*MI_SEGMENT_SLICE_SIZE, MI_COMMIT_SIZE);
    mi_commit_mask_t commit_needed_mask;
    mi_commit_mask_create(0, commit_needed, &commit_needed_mask);
    mi_assert_internal(!mi_commit_mask_any_set(&segment->decommit_mask, &commit_needed_mask));
    #endif
  }    
  
  // initialize segment info
  const size_t slice_entries = (segment_slices > MI_SLICES_PER_SEGMENT ? MI_SLICES_PER_SEGMENT : segment_slices);
  segment->segment_slices = segment_slices;
  segment->segment_info_slices = info_slices;
  segment->thread_id = _mi_thread_id();
=======
  size_t segment_size = mi_segment_size(capacity, required, &pre_size, &info_size);
  mi_assert_internal(segment_size >= required);

  // Initialize parameters
  const bool eager_delayed = (page_kind <= MI_PAGE_MEDIUM &&          // don't delay for large objects
                              // !_mi_os_has_overcommit() &&          // never delay on overcommit systems
                              _mi_current_thread_count() > 1 &&       // do not delay for the first N threads
                              tld->count < (size_t)mi_option_get(mi_option_eager_commit_delay));
  const bool eager  = !eager_delayed && mi_option_is_enabled(mi_option_eager_commit);
  bool commit = eager; // || (page_kind >= MI_PAGE_LARGE);
  bool is_zero = false;

  // Allocate the segment from the OS (segment_size can change due to alignment)
  mi_segment_t* segment = mi_segment_os_alloc(eager_delayed, page_alignment, pre_size, info_size, &segment_size, &is_zero, &commit, tld, os_tld);
  if (segment == NULL) return NULL;
  mi_assert_internal(segment != NULL && (uintptr_t)segment % MI_SEGMENT_SIZE == 0);
  mi_assert_internal(segment->mem_is_pinned ? segment->mem_is_committed : true);

  mi_atomic_store_ptr_release(mi_segment_t, &segment->abandoned_next, NULL);  // tsan

  // zero the segment info (but not the `mem` fields)
  ptrdiff_t ofs = offsetof(mi_segment_t, next);
  memset((uint8_t*)segment + ofs, 0, info_size - ofs);

  // initialize pages info
  for (size_t i = 0; i < capacity; i++) {
    mi_assert_internal(i <= 255);
    segment->pages[i].segment_idx = (uint8_t)i;
    segment->pages[i].is_reset = false;
    segment->pages[i].is_committed = commit;
    segment->pages[i].is_zero_init = is_zero;
  }

  // initialize
  segment->page_kind  = page_kind;
  segment->capacity   = capacity;
  segment->page_shift = page_shift;
  segment->segment_size = segment_size;
  segment->segment_info_size = pre_size;
  segment->thread_id  = _mi_thread_id();
>>>>>>> 4f2fdf76
  segment->cookie = _mi_ptr_cookie(segment);
  segment->slice_entries = slice_entries;
  segment->kind = (required == 0 ? MI_SEGMENT_NORMAL : MI_SEGMENT_HUGE);

  // memset(segment->slices, 0, sizeof(mi_slice_t)*(info_slices+1));
  _mi_stat_increase(&tld->stats->page_committed, mi_segment_info_size(segment));

  // set up guard pages
  size_t guard_slices = 0;
  if (MI_SECURE>0) {
    // in secure mode, we set up a protected page in between the segment info
    // and the page data, and at the end of the segment.
    size_t os_pagesize = _mi_os_page_size();    
    mi_assert_internal(mi_segment_info_size(segment) - os_pagesize >= pre_size);
    _mi_os_protect((uint8_t*)segment + mi_segment_info_size(segment) - os_pagesize, os_pagesize);
    uint8_t* end = (uint8_t*)segment + mi_segment_size(segment) - os_pagesize;
    mi_segment_ensure_committed(segment, end, os_pagesize, tld->stats);
    _mi_os_protect(end, os_pagesize);
    if (slice_entries == segment_slices) segment->slice_entries--; // don't use the last slice :-(
    guard_slices = 1;
  }

  // reserve first slices for segment info
  mi_page_t* page0 = mi_segment_span_allocate(segment, 0, info_slices, tld);
  mi_assert_internal(page0!=NULL); if (page0==NULL) return NULL; // cannot fail as we always commit in advance  
  mi_assert_internal(segment->used == 1);
  segment->used = 0; // don't count our internal slices towards usage
  
  // initialize initial free pages
  if (segment->kind == MI_SEGMENT_NORMAL) { // not a huge page
    mi_assert_internal(huge_page==NULL);
    mi_segment_span_free(segment, info_slices, segment->slice_entries - info_slices, tld);
  }
  else {
    mi_assert_internal(huge_page!=NULL);
    mi_assert_internal(mi_commit_mask_is_empty(&segment->decommit_mask));
    mi_assert_internal(mi_commit_mask_is_full(&segment->commit_mask));
    *huge_page = mi_segment_span_allocate(segment, info_slices, segment_slices - info_slices - guard_slices, tld);
    mi_assert_internal(*huge_page != NULL); // cannot fail as we commit in advance 
  }

  mi_assert_expensive(mi_segment_is_valid(segment,tld));
  return segment;
}


static void mi_segment_free(mi_segment_t* segment, bool force, mi_segments_tld_t* tld) {
  MI_UNUSED(force);
<<<<<<< HEAD
  mi_assert_internal(segment != NULL);
  mi_assert_internal(segment->next == NULL);
  mi_assert_internal(segment->used == 0);

  // Remove the free pages
  mi_slice_t* slice = &segment->slices[0];
  const mi_slice_t* end = mi_segment_slices_end(segment);
  size_t page_count = 0;
  while (slice < end) {
    mi_assert_internal(slice->slice_count > 0);
    mi_assert_internal(slice->slice_offset == 0);
    mi_assert_internal(mi_slice_index(slice)==0 || slice->xblock_size == 0); // no more used pages ..
    if (slice->xblock_size == 0 && segment->kind != MI_SEGMENT_HUGE) {
      mi_segment_span_remove_from_queue(slice, tld);
=======
  mi_assert(segment != NULL);
  // note: don't reset pages even on abandon as the whole segment is freed? (and ready for reuse)
  bool force_reset = (force && mi_option_is_enabled(mi_option_abandoned_page_reset));
  mi_pages_reset_remove_all_in_segment(segment, force_reset, tld);
  mi_segment_remove_from_free_queue(segment,tld);

  mi_assert_expensive(!mi_segment_queue_contains(&tld->small_free, segment));
  mi_assert_expensive(!mi_segment_queue_contains(&tld->medium_free, segment));
  mi_assert(segment->next == NULL);
  mi_assert(segment->prev == NULL);
  _mi_stat_decrease(&tld->stats->page_committed, segment->segment_info_size);

  // return it to the OS
  mi_segment_os_free(segment, segment->segment_size, tld);
}

/* -----------------------------------------------------------
  Free page management inside a segment
----------------------------------------------------------- */


static bool mi_segment_has_free(const mi_segment_t* segment) {
  return (segment->used < segment->capacity);
}

static bool mi_segment_page_claim(mi_segment_t* segment, mi_page_t* page, mi_segments_tld_t* tld) {
  mi_assert_internal(_mi_page_segment(page) == segment);
  mi_assert_internal(!page->segment_in_use);
  mi_pages_reset_remove(page, tld);
  // check commit
  if (!page->is_committed) {
    mi_assert_internal(!segment->mem_is_pinned);
    mi_assert_internal(!page->is_reset);
    size_t psize;
    uint8_t* start = mi_segment_raw_page_start(segment, page, &psize);
    bool is_zero = false;
    const size_t gsize = (MI_SECURE >= 2 ? _mi_os_page_size() : 0);
    bool ok = _mi_mem_commit(start, psize + gsize, &is_zero, tld->os);
    if (!ok) return false; // failed to commit!
    if (gsize > 0) { mi_segment_protect_range(start + psize, gsize, true); }
    if (is_zero) { page->is_zero_init = true; }
    page->is_committed = true;
  }
  // set in-use before doing unreset to prevent delayed reset
  page->segment_in_use = true;
  segment->used++;
  // check reset
  if (page->is_reset) {
    mi_assert_internal(!segment->mem_is_pinned);
    bool ok = mi_page_unreset(segment, page, 0, tld);
    if (!ok) {
      page->segment_in_use = false;
      segment->used--;
      return false;
>>>>>>> 4f2fdf76
    }
    page_count++;
    slice = slice + slice->slice_count;
  }
  mi_assert_internal(page_count == 2); // first page is allocated by the segment itself

  // stats
  _mi_stat_decrease(&tld->stats->page_committed, mi_segment_info_size(segment));

  // return it to the OS
  mi_segment_os_free(segment, tld);
}


/* -----------------------------------------------------------
   Page Free
----------------------------------------------------------- */

static void mi_segment_abandon(mi_segment_t* segment, mi_segments_tld_t* tld);

// note: can be called on abandoned pages
static mi_slice_t* mi_segment_page_clear(mi_page_t* page, mi_segments_tld_t* tld) {
  mi_assert_internal(page->xblock_size > 0);
  mi_assert_internal(mi_page_all_free(page));
  mi_segment_t* segment = _mi_ptr_segment(page);
  mi_assert_internal(segment->used > 0);
  
  size_t inuse = page->capacity * mi_page_block_size(page);
  _mi_stat_decrease(&tld->stats->page_committed, inuse);
  _mi_stat_decrease(&tld->stats->pages, 1);

  // reset the page memory to reduce memory pressure?
  if (!segment->mem_is_pinned && !page->is_reset && mi_option_is_enabled(mi_option_page_reset)) {
    size_t psize;
    uint8_t* start = _mi_page_start(segment, page, &psize);
    page->is_reset = true;
    _mi_os_reset(start, psize, tld->stats);
  }

  // zero the page data, but not the segment fields
  page->is_zero_init = false;
  ptrdiff_t ofs = offsetof(mi_page_t, capacity);
  memset((uint8_t*)page + ofs, 0, sizeof(*page) - ofs);
  page->xblock_size = 1;

  // and free it
  mi_slice_t* slice = mi_segment_span_free_coalesce(mi_page_to_slice(page), tld);  
  segment->used--;
  // cannot assert segment valid as it is called during reclaim
  // mi_assert_expensive(mi_segment_is_valid(segment, tld));
  return slice;
}

void _mi_segment_page_free(mi_page_t* page, bool force, mi_segments_tld_t* tld)
{
  mi_assert(page != NULL);

  mi_segment_t* segment = _mi_page_segment(page);
  mi_assert_expensive(mi_segment_is_valid(segment,tld));

  // mark it as free now
  mi_segment_page_clear(page, tld);
  mi_assert_expensive(mi_segment_is_valid(segment, tld));

  if (segment->used == 0) {
    // no more used pages; remove from the free list and free the segment
    mi_segment_free(segment, force, tld);
  }
  else if (segment->used == segment->abandoned) {
    // only abandoned pages; remove from free list and abandon
    mi_segment_abandon(segment,tld);
  }
}


/* -----------------------------------------------------------
Abandonment

When threads terminate, they can leave segments with
live blocks (reachable through other threads). Such segments
are "abandoned" and will be reclaimed by other threads to
reuse their pages and/or free them eventually

We maintain a global list of abandoned segments that are
reclaimed on demand. Since this is shared among threads
the implementation needs to avoid the A-B-A problem on
popping abandoned segments: <https://en.wikipedia.org/wiki/ABA_problem>
We use tagged pointers to avoid accidentially identifying
reused segments, much like stamped references in Java.
Secondly, we maintain a reader counter to avoid resetting
or decommitting segments that have a pending read operation.

Note: the current implementation is one possible design;
another way might be to keep track of abandoned segments
in the arenas/segment_cache's. This would have the advantage of keeping
all concurrent code in one place and not needing to deal
with ABA issues. The drawback is that it is unclear how to
scan abandoned segments efficiently in that case as they
would be spread among all other segments in the arenas.
----------------------------------------------------------- */

// Use the bottom 20-bits (on 64-bit) of the aligned segment pointers
// to put in a tag that increments on update to avoid the A-B-A problem.
#define MI_TAGGED_MASK   MI_SEGMENT_MASK
typedef uintptr_t        mi_tagged_segment_t;

static mi_segment_t* mi_tagged_segment_ptr(mi_tagged_segment_t ts) {
  return (mi_segment_t*)(ts & ~MI_TAGGED_MASK);
}

static mi_tagged_segment_t mi_tagged_segment(mi_segment_t* segment, mi_tagged_segment_t ts) {
  mi_assert_internal(((uintptr_t)segment & MI_TAGGED_MASK) == 0);
  uintptr_t tag = ((ts & MI_TAGGED_MASK) + 1) & MI_TAGGED_MASK;
  return ((uintptr_t)segment | tag);
}

// This is a list of visited abandoned pages that were full at the time.
// this list migrates to `abandoned` when that becomes NULL. The use of
// this list reduces contention and the rate at which segments are visited.
static mi_decl_cache_align _Atomic(mi_segment_t*)       abandoned_visited; // = NULL

// The abandoned page list (tagged as it supports pop)
static mi_decl_cache_align _Atomic(mi_tagged_segment_t) abandoned;         // = NULL

// Maintain these for debug purposes (these counts may be a bit off)
static mi_decl_cache_align _Atomic(size_t)           abandoned_count;
static mi_decl_cache_align _Atomic(size_t)           abandoned_visited_count;

// We also maintain a count of current readers of the abandoned list
// in order to prevent resetting/decommitting segment memory if it might
// still be read.
static mi_decl_cache_align _Atomic(size_t)           abandoned_readers; // = 0

// Push on the visited list
static void mi_abandoned_visited_push(mi_segment_t* segment) {
  mi_assert_internal(segment->thread_id == 0);
  mi_assert_internal(mi_atomic_load_ptr_relaxed(mi_segment_t,&segment->abandoned_next) == NULL);
  mi_assert_internal(segment->next == NULL);
  mi_assert_internal(segment->used > 0);
  mi_segment_t* anext = mi_atomic_load_ptr_relaxed(mi_segment_t, &abandoned_visited);
  do {
    mi_atomic_store_ptr_release(mi_segment_t, &segment->abandoned_next, anext);
  } while (!mi_atomic_cas_ptr_weak_release(mi_segment_t, &abandoned_visited, &anext, segment));
  mi_atomic_increment_relaxed(&abandoned_visited_count);
}

// Move the visited list to the abandoned list.
static bool mi_abandoned_visited_revisit(void)
{
  // quick check if the visited list is empty
  if (mi_atomic_load_ptr_relaxed(mi_segment_t, &abandoned_visited) == NULL) return false;

  // grab the whole visited list
  mi_segment_t* first = mi_atomic_exchange_ptr_acq_rel(mi_segment_t, &abandoned_visited, NULL);
  if (first == NULL) return false;

  // first try to swap directly if the abandoned list happens to be NULL
  mi_tagged_segment_t afirst;
  mi_tagged_segment_t ts = mi_atomic_load_relaxed(&abandoned);
  if (mi_tagged_segment_ptr(ts)==NULL) {
    size_t count = mi_atomic_load_relaxed(&abandoned_visited_count);
    afirst = mi_tagged_segment(first, ts);
    if (mi_atomic_cas_strong_acq_rel(&abandoned, &ts, afirst)) {
      mi_atomic_add_relaxed(&abandoned_count, count);
      mi_atomic_sub_relaxed(&abandoned_visited_count, count);
      return true;
    }
  }

  // find the last element of the visited list: O(n)
  mi_segment_t* last = first;
  mi_segment_t* next;
  while ((next = mi_atomic_load_ptr_relaxed(mi_segment_t, &last->abandoned_next)) != NULL) {
    last = next;
  }

  // and atomically prepend to the abandoned list
  // (no need to increase the readers as we don't access the abandoned segments)
  mi_tagged_segment_t anext = mi_atomic_load_relaxed(&abandoned);
  size_t count;
  do {
    count = mi_atomic_load_relaxed(&abandoned_visited_count);
    mi_atomic_store_ptr_release(mi_segment_t, &last->abandoned_next, mi_tagged_segment_ptr(anext));
    afirst = mi_tagged_segment(first, anext);
  } while (!mi_atomic_cas_weak_release(&abandoned, &anext, afirst));
  mi_atomic_add_relaxed(&abandoned_count, count);
  mi_atomic_sub_relaxed(&abandoned_visited_count, count);
  return true;
}

// Push on the abandoned list.
static void mi_abandoned_push(mi_segment_t* segment) {
  mi_assert_internal(segment->thread_id == 0);
  mi_assert_internal(mi_atomic_load_ptr_relaxed(mi_segment_t, &segment->abandoned_next) == NULL);
  mi_assert_internal(segment->next == NULL);
  mi_assert_internal(segment->used > 0);
  mi_tagged_segment_t next;
  mi_tagged_segment_t ts = mi_atomic_load_relaxed(&abandoned);
  do {
    mi_atomic_store_ptr_release(mi_segment_t, &segment->abandoned_next, mi_tagged_segment_ptr(ts));
    next = mi_tagged_segment(segment, ts);
  } while (!mi_atomic_cas_weak_release(&abandoned, &ts, next));
  mi_atomic_increment_relaxed(&abandoned_count);
}

// Wait until there are no more pending reads on segments that used to be in the abandoned list
// called for example from `arena.c` before decommitting
void _mi_abandoned_await_readers(void) {
  size_t n;
  do {
    n = mi_atomic_load_acquire(&abandoned_readers);
    if (n != 0) mi_atomic_yield();
  } while (n != 0);
}

// Pop from the abandoned list
static mi_segment_t* mi_abandoned_pop(void) {
  mi_segment_t* segment;
  // Check efficiently if it is empty (or if the visited list needs to be moved)
  mi_tagged_segment_t ts = mi_atomic_load_relaxed(&abandoned);
  segment = mi_tagged_segment_ptr(ts);
  if mi_likely(segment == NULL) {
    if mi_likely(!mi_abandoned_visited_revisit()) { // try to swap in the visited list on NULL
      return NULL;
    }
  }

  // Do a pop. We use a reader count to prevent
  // a segment to be decommitted while a read is still pending,
  // and a tagged pointer to prevent A-B-A link corruption.
  // (this is called from `region.c:_mi_mem_free` for example)
  mi_atomic_increment_relaxed(&abandoned_readers);  // ensure no segment gets decommitted
  mi_tagged_segment_t next = 0;
  ts = mi_atomic_load_acquire(&abandoned);
  do {
    segment = mi_tagged_segment_ptr(ts);
    if (segment != NULL) {
      mi_segment_t* anext = mi_atomic_load_ptr_relaxed(mi_segment_t, &segment->abandoned_next);
      next = mi_tagged_segment(anext, ts); // note: reads the segment's `abandoned_next` field so should not be decommitted
    }
  } while (segment != NULL && !mi_atomic_cas_weak_acq_rel(&abandoned, &ts, next));
  mi_atomic_decrement_relaxed(&abandoned_readers);  // release reader lock
  if (segment != NULL) {
    mi_atomic_store_ptr_release(mi_segment_t, &segment->abandoned_next, NULL);
    mi_atomic_decrement_relaxed(&abandoned_count);
  }
  return segment;
}

/* -----------------------------------------------------------
   Abandon segment/page
----------------------------------------------------------- */

static void mi_segment_abandon(mi_segment_t* segment, mi_segments_tld_t* tld) {
  mi_assert_internal(segment->used == segment->abandoned);
  mi_assert_internal(segment->used > 0);
  mi_assert_internal(mi_atomic_load_ptr_relaxed(mi_segment_t, &segment->abandoned_next) == NULL);
  mi_assert_internal(segment->abandoned_visits == 0);
  mi_assert_expensive(mi_segment_is_valid(segment,tld));
  
  // remove the free pages from the free page queues
  mi_slice_t* slice = &segment->slices[0];
  const mi_slice_t* end = mi_segment_slices_end(segment);
  while (slice < end) {
    mi_assert_internal(slice->slice_count > 0);
    mi_assert_internal(slice->slice_offset == 0);
    if (slice->xblock_size == 0) { // a free page
      mi_segment_span_remove_from_queue(slice,tld);
      slice->xblock_size = 0; // but keep it free
    }
    slice = slice + slice->slice_count;
  }

  // perform delayed decommits
  mi_segment_delayed_decommit(segment, mi_option_is_enabled(mi_option_abandoned_page_decommit) /* force? */, tld->stats);    
  
  // all pages in the segment are abandoned; add it to the abandoned list
  _mi_stat_increase(&tld->stats->segments_abandoned, 1);
  mi_segments_track_size(-((long)mi_segment_size(segment)), tld);
  segment->thread_id = 0;
  mi_atomic_store_ptr_release(mi_segment_t, &segment->abandoned_next, NULL);
  segment->abandoned_visits = 1;   // from 0 to 1 to signify it is abandoned
  mi_abandoned_push(segment);
}

void _mi_segment_page_abandon(mi_page_t* page, mi_segments_tld_t* tld) {
  mi_assert(page != NULL);
  mi_assert_internal(mi_page_thread_free_flag(page)==MI_NEVER_DELAYED_FREE);
  mi_assert_internal(mi_page_heap(page) == NULL);
  mi_segment_t* segment = _mi_page_segment(page);

  mi_assert_expensive(mi_segment_is_valid(segment,tld));
  segment->abandoned++;  

  _mi_stat_increase(&tld->stats->pages_abandoned, 1);
  mi_assert_internal(segment->abandoned <= segment->used);
  if (segment->used == segment->abandoned) {
    // all pages are abandoned, abandon the entire segment
    mi_segment_abandon(segment, tld);
  }
}

/* -----------------------------------------------------------
  Reclaim abandoned pages
----------------------------------------------------------- */

static mi_slice_t* mi_slices_start_iterate(mi_segment_t* segment, const mi_slice_t** end) {
  mi_slice_t* slice = &segment->slices[0];
  *end = mi_segment_slices_end(segment);
  mi_assert_internal(slice->slice_count>0 && slice->xblock_size>0); // segment allocated page
  slice = slice + slice->slice_count; // skip the first segment allocated page
  return slice;
}

// Possibly free pages and check if free space is available
static bool mi_segment_check_free(mi_segment_t* segment, size_t slices_needed, size_t block_size, mi_segments_tld_t* tld) 
{
  mi_assert_internal(block_size < MI_HUGE_BLOCK_SIZE);
  mi_assert_internal(mi_segment_is_abandoned(segment));
  bool has_page = false;
  
  // for all slices
  const mi_slice_t* end;
  mi_slice_t* slice = mi_slices_start_iterate(segment, &end);
  while (slice < end) {
    mi_assert_internal(slice->slice_count > 0);
    mi_assert_internal(slice->slice_offset == 0);
    if (mi_slice_is_used(slice)) { // used page
      // ensure used count is up to date and collect potential concurrent frees
      mi_page_t* const page = mi_slice_to_page(slice);
      _mi_page_free_collect(page, false);
      if (mi_page_all_free(page)) {
        // if this page is all free now, free it without adding to any queues (yet) 
        mi_assert_internal(page->next == NULL && page->prev==NULL);
        _mi_stat_decrease(&tld->stats->pages_abandoned, 1);
        segment->abandoned--;
        slice = mi_segment_page_clear(page, tld); // re-assign slice due to coalesce!
        mi_assert_internal(!mi_slice_is_used(slice));
        if (slice->slice_count >= slices_needed) {
          has_page = true;
        }
      }
      else {
        if (page->xblock_size == block_size && mi_page_has_any_available(page)) {
          // a page has available free blocks of the right size
          has_page = true;
        }
      }      
    }
    else {
      // empty span
      if (slice->slice_count >= slices_needed) {
        has_page = true;
      }
    }
    slice = slice + slice->slice_count;
  }
  return has_page;
}

// Reclaim an abandoned segment; returns NULL if the segment was freed
// set `right_page_reclaimed` to `true` if it reclaimed a page of the right `block_size` that was not full.
static mi_segment_t* mi_segment_reclaim(mi_segment_t* segment, mi_heap_t* heap, size_t requested_block_size, bool* right_page_reclaimed, mi_segments_tld_t* tld) {
  mi_assert_internal(mi_atomic_load_ptr_relaxed(mi_segment_t, &segment->abandoned_next) == NULL);
  mi_assert_expensive(mi_segment_is_valid(segment, tld));
  if (right_page_reclaimed != NULL) { *right_page_reclaimed = false; }

  segment->thread_id = _mi_thread_id();
  segment->abandoned_visits = 0;
  mi_segments_track_size((long)mi_segment_size(segment), tld);
  mi_assert_internal(segment->next == NULL);
  _mi_stat_decrease(&tld->stats->segments_abandoned, 1);
  
  // for all slices
  const mi_slice_t* end;
  mi_slice_t* slice = mi_slices_start_iterate(segment, &end);
  while (slice < end) {
    mi_assert_internal(slice->slice_count > 0);
    mi_assert_internal(slice->slice_offset == 0);
    if (mi_slice_is_used(slice)) {
      // in use: reclaim the page in our heap
      mi_page_t* page = mi_slice_to_page(slice);
      mi_assert_internal(!page->is_reset);
      mi_assert_internal(page->is_committed);
      mi_assert_internal(mi_page_thread_free_flag(page)==MI_NEVER_DELAYED_FREE);
      mi_assert_internal(mi_page_heap(page) == NULL);
      mi_assert_internal(page->next == NULL && page->prev==NULL);
      _mi_stat_decrease(&tld->stats->pages_abandoned, 1);
      segment->abandoned--;
      // set the heap again and allow delayed free again
      mi_page_set_heap(page, heap);
      _mi_page_use_delayed_free(page, MI_USE_DELAYED_FREE, true); // override never (after heap is set)
      _mi_page_free_collect(page, false); // ensure used count is up to date
      if (mi_page_all_free(page)) {
        // if everything free by now, free the page
        slice = mi_segment_page_clear(page, tld);   // set slice again due to coalesceing
      }
      else {
        // otherwise reclaim it into the heap
        _mi_page_reclaim(heap, page);
        if (requested_block_size == page->xblock_size && mi_page_has_any_available(page)) {
          if (right_page_reclaimed != NULL) { *right_page_reclaimed = true; }
        }
      }
    }
    else {
      // the span is free, add it to our page queues
      slice = mi_segment_span_free_coalesce(slice, tld); // set slice again due to coalesceing
    }
    mi_assert_internal(slice->slice_count>0 && slice->slice_offset==0);
    slice = slice + slice->slice_count;
  }

  mi_assert(segment->abandoned == 0);
  if (segment->used == 0) {  // due to page_clear
    mi_assert_internal(right_page_reclaimed == NULL || !(*right_page_reclaimed));
    mi_segment_free(segment, false, tld);
    return NULL;
  }
  else {
    return segment;
  }
}


void _mi_abandoned_reclaim_all(mi_heap_t* heap, mi_segments_tld_t* tld) {
  mi_segment_t* segment;
  while ((segment = mi_abandoned_pop()) != NULL) {
    mi_segment_reclaim(segment, heap, 0, NULL, tld);
  }
}

static mi_segment_t* mi_segment_try_reclaim(mi_heap_t* heap, size_t needed_slices, size_t block_size, bool* reclaimed, mi_segments_tld_t* tld)
{
  *reclaimed = false;
  mi_segment_t* segment;
  long max_tries = mi_option_get_clamp(mi_option_max_segment_reclaim, 8, 1024);     // limit the work to bound allocation times
  while ((max_tries-- > 0) && ((segment = mi_abandoned_pop()) != NULL)) {
    segment->abandoned_visits++;
    // todo: an arena exclusive heap will potentially visit many abandoned unsuitable segments
    // and push them into the visited list and use many tries. Perhaps we can skip non-suitable ones in a better way?
    bool is_suitable = _mi_heap_memid_is_suitable(heap, segment->memid);
    bool has_page = mi_segment_check_free(segment,needed_slices,block_size,tld); // try to free up pages (due to concurrent frees)
    if (segment->used == 0) {
      // free the segment (by forced reclaim) to make it available to other threads.
      // note1: we prefer to free a segment as that might lead to reclaiming another
      // segment that is still partially used.
      // note2: we could in principle optimize this by skipping reclaim and directly
      // freeing but that would violate some invariants temporarily)
      mi_segment_reclaim(segment, heap, 0, NULL, tld);
    }
    else if (has_page && is_suitable) {
      // found a large enough free span, or a page of the right block_size with free space 
      // we return the result of reclaim (which is usually `segment`) as it might free
      // the segment due to concurrent frees (in which case `NULL` is returned).
      return mi_segment_reclaim(segment, heap, block_size, reclaimed, tld);
    }
    else if (segment->abandoned_visits > 3 && is_suitable) {  
      // always reclaim on 3rd visit to limit the abandoned queue length.
      mi_segment_reclaim(segment, heap, 0, NULL, tld);
    }
    else {
      // otherwise, push on the visited list so it gets not looked at too quickly again
      mi_segment_delayed_decommit(segment, true /* force? */, tld->stats); // forced decommit if needed as we may not visit soon again
      mi_abandoned_visited_push(segment);
    }
  }
  return NULL;
}


void _mi_abandoned_collect(mi_heap_t* heap, bool force, mi_segments_tld_t* tld)
{
  mi_segment_t* segment;
  int max_tries = (force ? 16*1024 : 1024); // limit latency
  if (force) {
    mi_abandoned_visited_revisit(); 
  }
  while ((max_tries-- > 0) && ((segment = mi_abandoned_pop()) != NULL)) {
    mi_segment_check_free(segment,0,0,tld); // try to free up pages (due to concurrent frees)
    if (segment->used == 0) {
      // free the segment (by forced reclaim) to make it available to other threads.
      // note: we could in principle optimize this by skipping reclaim and directly
      // freeing but that would violate some invariants temporarily)
      mi_segment_reclaim(segment, heap, 0, NULL, tld);
    }
    else {
      // otherwise, decommit if needed and push on the visited list 
      // note: forced decommit can be expensive if many threads are destroyed/created as in mstress.
      mi_segment_delayed_decommit(segment, force, tld->stats);
      mi_abandoned_visited_push(segment);
    }
  }
}

/* -----------------------------------------------------------
   Reclaim or allocate
----------------------------------------------------------- */

static mi_segment_t* mi_segment_reclaim_or_alloc(mi_heap_t* heap, size_t needed_slices, size_t block_size, mi_segments_tld_t* tld, mi_os_tld_t* os_tld)
{
  mi_assert_internal(block_size < MI_HUGE_BLOCK_SIZE);
<<<<<<< HEAD
  mi_assert_internal(block_size <= MI_LARGE_OBJ_SIZE_MAX);
  
=======

>>>>>>> 4f2fdf76
  // 1. try to reclaim an abandoned segment
  bool reclaimed;
  mi_segment_t* segment = mi_segment_try_reclaim(heap, needed_slices, block_size, &reclaimed, tld);
  if (reclaimed) {
    // reclaimed the right page right into the heap
    mi_assert_internal(segment != NULL);
    return NULL; // pretend out-of-memory as the page will be in the page queue of the heap with available blocks
  }
  else if (segment != NULL) {
    // reclaimed a segment with a large enough empty span in it
    return segment;
  }
  // 2. otherwise allocate a fresh segment
  return mi_segment_alloc(0, 0, heap->arena_id, tld, os_tld, NULL);  
}


/* -----------------------------------------------------------
   Page allocation
----------------------------------------------------------- */

static mi_page_t* mi_segments_page_alloc(mi_heap_t* heap, mi_page_kind_t page_kind, size_t required, size_t block_size, mi_segments_tld_t* tld, mi_os_tld_t* os_tld)
{
  mi_assert_internal(required <= MI_LARGE_OBJ_SIZE_MAX && page_kind <= MI_PAGE_LARGE);

  // find a free page
  size_t page_size = _mi_align_up(required, (required > MI_MEDIUM_PAGE_SIZE ? MI_MEDIUM_PAGE_SIZE : MI_SEGMENT_SLICE_SIZE));
  size_t slices_needed = page_size / MI_SEGMENT_SLICE_SIZE;
  mi_assert_internal(slices_needed * MI_SEGMENT_SLICE_SIZE == page_size);
  mi_page_t* page = mi_segments_page_find_and_allocate(slices_needed, heap->arena_id, tld); //(required <= MI_SMALL_SIZE_MAX ? 0 : slices_needed), tld);
  if (page==NULL) {
    // no free page, allocate a new segment and try again
    if (mi_segment_reclaim_or_alloc(heap, slices_needed, block_size, tld, os_tld) == NULL) {
      // OOM or reclaimed a good page in the heap
      return NULL;  
    }
    else {
      // otherwise try again
      return mi_segments_page_alloc(heap, page_kind, required, block_size, tld, os_tld);
    }
  }
  mi_assert_internal(page != NULL && page->slice_count*MI_SEGMENT_SLICE_SIZE == page_size);
  mi_assert_internal(_mi_ptr_segment(page)->thread_id == _mi_thread_id());
  mi_segment_delayed_decommit(_mi_ptr_segment(page), false, tld->stats);
  return page;
}



/* -----------------------------------------------------------
   Huge page allocation
----------------------------------------------------------- */

static mi_page_t* mi_segment_huge_page_alloc(size_t size, size_t page_alignment, mi_arena_id_t req_arena_id, mi_segments_tld_t* tld, mi_os_tld_t* os_tld)
{
  mi_page_t* page = NULL;
  mi_segment_t* segment = mi_segment_alloc(size,page_alignment,req_arena_id,tld,os_tld,&page);
  if (segment == NULL || page==NULL) return NULL;
  mi_assert_internal(segment->used==1);
  mi_assert_internal(mi_page_block_size(page) >= size);  
  #if MI_HUGE_PAGE_ABANDON
<<<<<<< HEAD
  segment->thread_id = 0; // huge segments are immediately abandoned
  #endif  
=======
  segment->thread_id = 0; // huge pages are immediately abandoned
  mi_segments_track_size(-(long)segment->segment_size, tld);
  #endif
  mi_page_t* page = mi_segment_find_free(segment, tld);
  mi_assert_internal(page != NULL);
>>>>>>> 4f2fdf76

  // for huge pages we initialize the xblock_size as we may
  // overallocate to accommodate large alignments.
  size_t psize;
  uint8_t* start = _mi_segment_page_start(segment, page, &psize);
  page->xblock_size = (psize > MI_HUGE_BLOCK_SIZE ? MI_HUGE_BLOCK_SIZE : (uint32_t)psize);
  
  // decommit the part of the prefix of a page that will not be used; this can be quite large (close to MI_SEGMENT_SIZE)
  if (page_alignment > 0 && segment->allow_decommit) {
    uint8_t* aligned_p = (uint8_t*)_mi_align_up((uintptr_t)start, page_alignment);
    mi_assert_internal(_mi_is_aligned(aligned_p, page_alignment));
    mi_assert_internal(psize - (aligned_p - start) >= size);      
    uint8_t* decommit_start = start + sizeof(mi_block_t);              // for the free list
    ptrdiff_t decommit_size = aligned_p - decommit_start;
    _mi_os_decommit(decommit_start, decommit_size, &_mi_stats_main);   // note: cannot use segment_decommit on huge segments    
  }
  
  return page;
}

#if MI_HUGE_PAGE_ABANDON
// free huge block from another thread
void _mi_segment_huge_page_free(mi_segment_t* segment, mi_page_t* page, mi_block_t* block) {
  // huge page segments are always abandoned and can be freed immediately by any thread
  mi_assert_internal(segment->kind==MI_SEGMENT_HUGE);
  mi_assert_internal(segment == _mi_page_segment(page));
  mi_assert_internal(mi_atomic_load_relaxed(&segment->thread_id)==0);

  // claim it and free
  mi_heap_t* heap = mi_heap_get_default(); // issue #221; don't use the internal get_default_heap as we need to ensure the thread is initialized.
  // paranoia: if this it the last reference, the cas should always succeed
  size_t expected_tid = 0;
  if (mi_atomic_cas_strong_acq_rel(&segment->thread_id, &expected_tid, heap->thread_id)) {
    mi_block_set_next(page, block, page->free);
    page->free = block;
    page->used--;
    page->is_zero = false;
    mi_assert(page->used == 0);
    mi_tld_t* tld = heap->tld;
    _mi_segment_page_free(page, true, &tld->segments);
  }
#if (MI_DEBUG!=0)
  else {
    mi_assert_internal(false);
  }
#endif
}

#else
// reset memory of a huge block from another thread
void _mi_segment_huge_page_reset(mi_segment_t* segment, mi_page_t* page, mi_block_t* block) {
  MI_UNUSED(page);
  mi_assert_internal(segment->kind == MI_SEGMENT_HUGE);
  mi_assert_internal(segment == _mi_page_segment(page));
  mi_assert_internal(page->used == 1); // this is called just before the free
  mi_assert_internal(page->free == NULL);
  if (segment->allow_decommit) {
    const size_t csize = mi_usable_size(block) - sizeof(mi_block_t);
    uint8_t* p = (uint8_t*)block + sizeof(mi_block_t);
<<<<<<< HEAD
    _mi_os_decommit(p, csize, &_mi_stats_main);  // note: cannot use segment_decommit on huge segments
=======
    _mi_os_reset(p, usize, &_mi_stats_main);
>>>>>>> 4f2fdf76
  }
}
#endif

/* -----------------------------------------------------------
   Page allocation and free
----------------------------------------------------------- */
mi_page_t* _mi_segment_page_alloc(mi_heap_t* heap, size_t block_size, size_t page_alignment, mi_segments_tld_t* tld, mi_os_tld_t* os_tld) {
  mi_page_t* page;
  if mi_unlikely(page_alignment > MI_ALIGNMENT_MAX) {
    mi_assert_internal(_mi_is_power_of_two(page_alignment));
    mi_assert_internal(page_alignment >= MI_SEGMENT_SIZE);
    if (page_alignment < MI_SEGMENT_SIZE) { page_alignment = MI_SEGMENT_SIZE; }
    page = mi_segment_huge_page_alloc(block_size,page_alignment,heap->arena_id,tld,os_tld);
  }
  else if (block_size <= MI_SMALL_OBJ_SIZE_MAX) {
    page = mi_segments_page_alloc(heap,MI_PAGE_SMALL,block_size,block_size,tld,os_tld);
  }
  else if (block_size <= MI_MEDIUM_OBJ_SIZE_MAX) {
    page = mi_segments_page_alloc(heap,MI_PAGE_MEDIUM,MI_MEDIUM_PAGE_SIZE,block_size,tld, os_tld);
  }
  else if (block_size <= MI_LARGE_OBJ_SIZE_MAX) {
    page = mi_segments_page_alloc(heap,MI_PAGE_LARGE,block_size,block_size,tld, os_tld);
  }
  else {
    page = mi_segment_huge_page_alloc(block_size,page_alignment,heap->arena_id,tld,os_tld);    
  }
  mi_assert_internal(page == NULL || _mi_heap_memid_is_suitable(heap, _mi_page_segment(page)->memid));
  mi_assert_expensive(page == NULL || mi_segment_is_valid(_mi_page_segment(page),tld));
  return page;
}

<|MERGE_RESOLUTION|>--- conflicted
+++ resolved
@@ -157,7 +157,6 @@
    Slices
 ----------------------------------------------------------- */
 
-<<<<<<< HEAD
 
 static const mi_slice_t* mi_segment_slices_end(const mi_segment_t* segment) {
   return &segment->slices[segment->slice_entries];
@@ -167,56 +166,6 @@
   mi_segment_t* segment = _mi_ptr_segment(slice);
   mi_assert_internal(slice >= segment->slices && slice < mi_segment_slices_end(segment));
   return ((uint8_t*)segment + ((slice - segment->slices)*MI_SEGMENT_SLICE_SIZE));
-=======
-static void mi_segment_protect_range(void* p, size_t size, bool protect) {
-  if (protect) {
-    _mi_mem_protect(p, size);
-  }
-  else {
-    _mi_mem_unprotect(p, size);
-  }
-}
-
-static void mi_segment_protect(mi_segment_t* segment, bool protect, mi_os_tld_t* tld) {
-  // add/remove guard pages
-  if (MI_SECURE != 0) {
-    // in secure mode, we set up a protected page in between the segment info and the page data
-    const size_t os_psize = _mi_os_page_size();
-    mi_assert_internal((segment->segment_info_size - os_psize) >= (sizeof(mi_segment_t) + ((segment->capacity - 1) * sizeof(mi_page_t))));
-    mi_assert_internal(((uintptr_t)segment + segment->segment_info_size) % os_psize == 0);
-    mi_segment_protect_range((uint8_t*)segment + segment->segment_info_size - os_psize, os_psize, protect);
-    #if (MI_SECURE >= 2)
-    if (segment->capacity == 1)
-    #endif
-    {
-      // and protect the last (or only) page too
-      mi_assert_internal(MI_SECURE <= 1 || segment->page_kind >= MI_PAGE_LARGE);
-      uint8_t* start = (uint8_t*)segment + segment->segment_size - os_psize;
-      if (protect && !segment->mem_is_committed) {
-        if (protect) {
-          // ensure secure page is committed
-          if (_mi_mem_commit(start, os_psize, NULL, tld)) {  // if this fails that is ok (as it is an unaccessible page)
-            mi_segment_protect_range(start, os_psize, protect);
-          }
-        }
-      }
-      else {
-        mi_segment_protect_range(start, os_psize, protect);
-      }
-    }
-    #if (MI_SECURE >= 2)
-    else {
-      // or protect every page
-      const size_t page_size = mi_segment_page_size(segment);
-      for (size_t i = 0; i < segment->capacity; i++) {
-        if (segment->pages[i].is_committed) {
-          mi_segment_protect_range((uint8_t*)segment + (i+1)*page_size - os_psize, os_psize, protect);
-        }
-      }
-    }
-    #endif
-  }
->>>>>>> 4f2fdf76
 }
 
 
@@ -364,7 +313,6 @@
 
 static uint8_t* _mi_segment_page_start_from_slice(const mi_segment_t* segment, const mi_slice_t* slice, size_t xblock_size, size_t* page_size)
 {
-<<<<<<< HEAD
   ptrdiff_t idx = slice - segment->slices;
   size_t psize = (size_t)slice->slice_count * MI_SEGMENT_SLICE_SIZE;
   // make the start not OS page aligned for smaller blocks to avoid page/cache effects
@@ -372,23 +320,6 @@
   if (page_size != NULL) { *page_size = psize - start_offset; }
   return (uint8_t*)segment + ((idx*MI_SEGMENT_SLICE_SIZE) + start_offset);
 }
-=======
-  size_t   psize;
-  uint8_t* p = mi_segment_raw_page_start(segment, page, &psize);
-  if (pre_size != NULL) *pre_size = 0;
-  if (page->segment_idx == 0 && block_size > 0 && segment->page_kind <= MI_PAGE_MEDIUM) {
-    // for small and medium objects, ensure the page start is aligned with the block size (PR#66 by kickunderscore)
-    size_t adjust = block_size - ((uintptr_t)p % block_size);
-    if (psize - adjust >= block_size) {
-      if (adjust < block_size) {
-        p += adjust;
-        psize -= adjust;
-        if (pre_size != NULL) *pre_size = adjust;
-      }
-      mi_assert_internal((uintptr_t)p % block_size == 0);
-    }
-  }
->>>>>>> 4f2fdf76
 
 // Start of the page available memory; can be used on uninitialized pages
 uint8_t* _mi_segment_page_start(const mi_segment_t* segment, const mi_page_t* page, size_t* page_size)
@@ -568,7 +499,6 @@
   return true;
 }
 
-<<<<<<< HEAD
 static bool mi_segment_ensure_committed(mi_segment_t* segment, uint8_t* p, size_t size, mi_stats_t* stats) {
   mi_assert_internal(mi_commit_mask_all_set(&segment->commit_mask, &segment->decommit_mask));
   // note: assumes commit_mask is always full for huge segments as otherwise the commit mask bits can overflow
@@ -580,15 +510,6 @@
   if (!segment->allow_decommit) return;
   if (mi_option_get(mi_option_decommit_delay) == 0) {
     mi_segment_commitx(segment, false, p, size, stats);
-=======
-// called by threads that are terminating to free cached segments
-void _mi_segment_thread_collect(mi_segments_tld_t* tld) {
-  MI_UNUSED_RELEASE(tld);
-#if MI_DEBUG>=2
-  if (!_mi_is_main_thread()) {
-    mi_assert_internal(tld->pages_reset.first == NULL);
-    mi_assert_internal(tld->pages_reset.last == NULL);
->>>>>>> 4f2fdf76
   }
   else {
     // register for future decommit in the decommit mask
@@ -919,7 +840,6 @@
   // calculate needed sizes first
   size_t info_slices;
   size_t pre_size;
-<<<<<<< HEAD
   size_t segment_slices = mi_segment_calculate_slices(required, &pre_size, &info_slices);
   
   // Commit eagerly only if not the first N lazy segments (to reduce impact of many threads that allocate just a little)
@@ -968,48 +888,6 @@
   segment->segment_slices = segment_slices;
   segment->segment_info_slices = info_slices;
   segment->thread_id = _mi_thread_id();
-=======
-  size_t segment_size = mi_segment_size(capacity, required, &pre_size, &info_size);
-  mi_assert_internal(segment_size >= required);
-
-  // Initialize parameters
-  const bool eager_delayed = (page_kind <= MI_PAGE_MEDIUM &&          // don't delay for large objects
-                              // !_mi_os_has_overcommit() &&          // never delay on overcommit systems
-                              _mi_current_thread_count() > 1 &&       // do not delay for the first N threads
-                              tld->count < (size_t)mi_option_get(mi_option_eager_commit_delay));
-  const bool eager  = !eager_delayed && mi_option_is_enabled(mi_option_eager_commit);
-  bool commit = eager; // || (page_kind >= MI_PAGE_LARGE);
-  bool is_zero = false;
-
-  // Allocate the segment from the OS (segment_size can change due to alignment)
-  mi_segment_t* segment = mi_segment_os_alloc(eager_delayed, page_alignment, pre_size, info_size, &segment_size, &is_zero, &commit, tld, os_tld);
-  if (segment == NULL) return NULL;
-  mi_assert_internal(segment != NULL && (uintptr_t)segment % MI_SEGMENT_SIZE == 0);
-  mi_assert_internal(segment->mem_is_pinned ? segment->mem_is_committed : true);
-
-  mi_atomic_store_ptr_release(mi_segment_t, &segment->abandoned_next, NULL);  // tsan
-
-  // zero the segment info (but not the `mem` fields)
-  ptrdiff_t ofs = offsetof(mi_segment_t, next);
-  memset((uint8_t*)segment + ofs, 0, info_size - ofs);
-
-  // initialize pages info
-  for (size_t i = 0; i < capacity; i++) {
-    mi_assert_internal(i <= 255);
-    segment->pages[i].segment_idx = (uint8_t)i;
-    segment->pages[i].is_reset = false;
-    segment->pages[i].is_committed = commit;
-    segment->pages[i].is_zero_init = is_zero;
-  }
-
-  // initialize
-  segment->page_kind  = page_kind;
-  segment->capacity   = capacity;
-  segment->page_shift = page_shift;
-  segment->segment_size = segment_size;
-  segment->segment_info_size = pre_size;
-  segment->thread_id  = _mi_thread_id();
->>>>>>> 4f2fdf76
   segment->cookie = _mi_ptr_cookie(segment);
   segment->slice_entries = slice_entries;
   segment->kind = (required == 0 ? MI_SEGMENT_NORMAL : MI_SEGMENT_HUGE);
@@ -1058,7 +936,6 @@
 
 static void mi_segment_free(mi_segment_t* segment, bool force, mi_segments_tld_t* tld) {
   MI_UNUSED(force);
-<<<<<<< HEAD
   mi_assert_internal(segment != NULL);
   mi_assert_internal(segment->next == NULL);
   mi_assert_internal(segment->used == 0);
@@ -1073,62 +950,6 @@
     mi_assert_internal(mi_slice_index(slice)==0 || slice->xblock_size == 0); // no more used pages ..
     if (slice->xblock_size == 0 && segment->kind != MI_SEGMENT_HUGE) {
       mi_segment_span_remove_from_queue(slice, tld);
-=======
-  mi_assert(segment != NULL);
-  // note: don't reset pages even on abandon as the whole segment is freed? (and ready for reuse)
-  bool force_reset = (force && mi_option_is_enabled(mi_option_abandoned_page_reset));
-  mi_pages_reset_remove_all_in_segment(segment, force_reset, tld);
-  mi_segment_remove_from_free_queue(segment,tld);
-
-  mi_assert_expensive(!mi_segment_queue_contains(&tld->small_free, segment));
-  mi_assert_expensive(!mi_segment_queue_contains(&tld->medium_free, segment));
-  mi_assert(segment->next == NULL);
-  mi_assert(segment->prev == NULL);
-  _mi_stat_decrease(&tld->stats->page_committed, segment->segment_info_size);
-
-  // return it to the OS
-  mi_segment_os_free(segment, segment->segment_size, tld);
-}
-
-/* -----------------------------------------------------------
-  Free page management inside a segment
------------------------------------------------------------ */
-
-
-static bool mi_segment_has_free(const mi_segment_t* segment) {
-  return (segment->used < segment->capacity);
-}
-
-static bool mi_segment_page_claim(mi_segment_t* segment, mi_page_t* page, mi_segments_tld_t* tld) {
-  mi_assert_internal(_mi_page_segment(page) == segment);
-  mi_assert_internal(!page->segment_in_use);
-  mi_pages_reset_remove(page, tld);
-  // check commit
-  if (!page->is_committed) {
-    mi_assert_internal(!segment->mem_is_pinned);
-    mi_assert_internal(!page->is_reset);
-    size_t psize;
-    uint8_t* start = mi_segment_raw_page_start(segment, page, &psize);
-    bool is_zero = false;
-    const size_t gsize = (MI_SECURE >= 2 ? _mi_os_page_size() : 0);
-    bool ok = _mi_mem_commit(start, psize + gsize, &is_zero, tld->os);
-    if (!ok) return false; // failed to commit!
-    if (gsize > 0) { mi_segment_protect_range(start + psize, gsize, true); }
-    if (is_zero) { page->is_zero_init = true; }
-    page->is_committed = true;
-  }
-  // set in-use before doing unreset to prevent delayed reset
-  page->segment_in_use = true;
-  segment->used++;
-  // check reset
-  if (page->is_reset) {
-    mi_assert_internal(!segment->mem_is_pinned);
-    bool ok = mi_page_unreset(segment, page, 0, tld);
-    if (!ok) {
-      page->segment_in_use = false;
-      segment->used--;
-      return false;
->>>>>>> 4f2fdf76
     }
     page_count++;
     slice = slice + slice->slice_count;
@@ -1631,12 +1452,8 @@
 static mi_segment_t* mi_segment_reclaim_or_alloc(mi_heap_t* heap, size_t needed_slices, size_t block_size, mi_segments_tld_t* tld, mi_os_tld_t* os_tld)
 {
   mi_assert_internal(block_size < MI_HUGE_BLOCK_SIZE);
-<<<<<<< HEAD
   mi_assert_internal(block_size <= MI_LARGE_OBJ_SIZE_MAX);
   
-=======
-
->>>>>>> 4f2fdf76
   // 1. try to reclaim an abandoned segment
   bool reclaimed;
   mi_segment_t* segment = mi_segment_try_reclaim(heap, needed_slices, block_size, &reclaimed, tld);
@@ -1698,16 +1515,8 @@
   mi_assert_internal(segment->used==1);
   mi_assert_internal(mi_page_block_size(page) >= size);  
   #if MI_HUGE_PAGE_ABANDON
-<<<<<<< HEAD
   segment->thread_id = 0; // huge segments are immediately abandoned
   #endif  
-=======
-  segment->thread_id = 0; // huge pages are immediately abandoned
-  mi_segments_track_size(-(long)segment->segment_size, tld);
-  #endif
-  mi_page_t* page = mi_segment_find_free(segment, tld);
-  mi_assert_internal(page != NULL);
->>>>>>> 4f2fdf76
 
   // for huge pages we initialize the xblock_size as we may
   // overallocate to accommodate large alignments.
@@ -1767,11 +1576,7 @@
   if (segment->allow_decommit) {
     const size_t csize = mi_usable_size(block) - sizeof(mi_block_t);
     uint8_t* p = (uint8_t*)block + sizeof(mi_block_t);
-<<<<<<< HEAD
     _mi_os_decommit(p, csize, &_mi_stats_main);  // note: cannot use segment_decommit on huge segments
-=======
-    _mi_os_reset(p, usize, &_mi_stats_main);
->>>>>>> 4f2fdf76
   }
 }
 #endif
