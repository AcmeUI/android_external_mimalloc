/* ----------------------------------------------------------------------------
Copyright (c) 2018-2021, Microsoft Research, Daan Leijen
This is free software; you can redistribute it and/or modify it under the
terms of the MIT license. A copy of the license can be found in the file
"LICENSE" at the root of this distribution.
-----------------------------------------------------------------------------*/
#include "mimalloc.h"
#include "mimalloc/internal.h"
#include "mimalloc/atomic.h"
#include "mimalloc/prim.h"  // mi_prim_out_stderr

#include <stdio.h>      // FILE
#include <stdlib.h>     // abort
#include <stdarg.h>


static long mi_max_error_count   = 16; // stop outputting errors after this (use < 0 for no limit)
static long mi_max_warning_count = 16; // stop outputting warnings after this (use < 0 for no limit)

static void mi_add_stderr_output(void);

int mi_version(void) mi_attr_noexcept {
  return MI_MALLOC_VERSION;
}


// --------------------------------------------------------
// Options
// These can be accessed by multiple threads and may be
// concurrently initialized, but an initializing data race
// is ok since they resolve to the same value.
// --------------------------------------------------------
typedef enum mi_init_e {
  UNINIT,       // not yet initialized
  DEFAULTED,    // not found in the environment, use default value
  INITIALIZED   // found in environment or set explicitly
} mi_init_t;

typedef struct mi_option_desc_s {
  long        value;  // the value
  mi_init_t   init;   // is it initialized yet? (from the environment)
  mi_option_t option; // for debugging: the option index should match the option
  const char* name;   // option name without `mimalloc_` prefix
  const char* legacy_name; // potential legacy option name
} mi_option_desc_t;

#define MI_OPTION(opt)                  mi_option_##opt, #opt, NULL
#define MI_OPTION_LEGACY(opt,legacy)    mi_option_##opt, #opt, #legacy

static mi_option_desc_t options[_mi_option_last] =
{
  // stable options
  #if MI_DEBUG || defined(MI_SHOW_ERRORS)
  { 1, UNINIT, MI_OPTION(show_errors) },
  #else
  { 0, UNINIT, MI_OPTION(show_errors) },
  #endif
  { 0, UNINIT, MI_OPTION(show_stats) },
  { 0, UNINIT, MI_OPTION(verbose) },

  // the following options are experimental and not all combinations make sense.
  { 1, UNINIT, MI_OPTION(eager_commit) },               // commit per segment directly (4MiB)  (but see also `eager_commit_delay`)
  { 2, UNINIT, MI_OPTION_LEGACY(arena_eager_commit,eager_region_commit) }, // eager commit arena's? 2 is used to enable this only on an OS that has overcommit (i.e. linux)
  { 1, UNINIT, MI_OPTION_LEGACY(purge_decommits,reset_decommits) },        // purge decommits memory (instead of reset) (note: on linux this uses MADV_DONTNEED for decommit)
  { 0, UNINIT, MI_OPTION_LEGACY(allow_large_os_pages,large_os_pages) },    // use large OS pages, use only with eager commit to prevent fragmentation of VMA's
  { 0, UNINIT, MI_OPTION(reserve_huge_os_pages) },      // per 1GiB huge pages
  {-1, UNINIT, MI_OPTION(reserve_huge_os_pages_at) },   // reserve huge pages at node N
  { 0, UNINIT, MI_OPTION(reserve_os_memory)     },
  { 0, UNINIT, MI_OPTION(deprecated_segment_cache) },   // cache N segments per thread
<<<<<<< HEAD
  { 0, UNINIT, MI_OPTION(page_reset) },                 // reset page memory on free
  { 0, UNINIT, MI_OPTION_LEGACY(abandoned_page_purge,abandoned_page_reset) },       // reset free page memory when a thread terminates
=======
  { 0, UNINIT, MI_OPTION(deprecated_page_reset) },      // reset page memory on free
  { 0, UNINIT, MI_OPTION(abandoned_page_purge) },       // purge free page memory when a thread terminates
>>>>>>> eb62caed
  { 0, UNINIT, MI_OPTION(deprecated_segment_reset) },   // reset segment memory on free (needs eager commit)
#if defined(__NetBSD__)
  { 0, UNINIT, MI_OPTION(eager_commit_delay) },         // the first N segments per thread are not eagerly committed
#else
  { 1, UNINIT, MI_OPTION(eager_commit_delay) },         // the first N segments per thread are not eagerly committed (but per page in the segment on demand)
#endif
  { 10,  UNINIT, MI_OPTION_LEGACY(purge_delay,reset_delay) },  // purge delay in milli-seconds
  { 0,   UNINIT, MI_OPTION(use_numa_nodes) },           // 0 = use available numa nodes, otherwise use at most N nodes.
  { 0,   UNINIT, MI_OPTION(limit_os_alloc) },           // 1 = do not use OS memory for allocation (but only reserved arenas)
  { 100, UNINIT, MI_OPTION(os_tag) },                   // only apple specific for now but might serve more or less related purpose
  { 16,  UNINIT, MI_OPTION(max_errors) },               // maximum errors that are output
  { 16,  UNINIT, MI_OPTION(max_warnings) },             // maximum warnings that are output
  { 8,   UNINIT, MI_OPTION(max_segment_reclaim)},       // max. number of segment reclaims from the abandoned segments per try.
  { 0,   UNINIT, MI_OPTION(destroy_on_exit)},           // release all OS memory on process exit; careful with dangling pointer or after-exit frees!
  #if (MI_INTPTR_SIZE>4)
  { 1024L * 1024L, UNINIT, MI_OPTION(arena_reserve) },  // reserve memory N KiB at a time
  #else
  {  128L * 1024L, UNINIT, MI_OPTION(arena_reserve) },
  #endif
<<<<<<< HEAD
  { 100, UNINIT, MI_OPTION(arena_purge_delay) },        // reset/decommit delay in milli-seconds for arena allocation
=======

  { 10,  UNINIT, MI_OPTION(arena_purge_mult) },        // purge delay multiplier for arena's
>>>>>>> eb62caed
  { 1,   UNINIT, MI_OPTION(allow_purge) },              // allow decommit/reset to free (physical) memory back to the OS
  { 1,   UNINIT, MI_OPTION_LEGACY(purge_extend_delay, decommit_extend_delay) },
};

static void mi_option_init(mi_option_desc_t* desc);

void _mi_options_init(void) {
  // called on process load; should not be called before the CRT is initialized!
  // (e.g. do not call this from process_init as that may run before CRT initialization)
  mi_add_stderr_output(); // now it safe to use stderr for output
  for(int i = 0; i < _mi_option_last; i++ ) {
    mi_option_t option = (mi_option_t)i;
    long l = mi_option_get(option); MI_UNUSED(l); // initialize
    // if (option != mi_option_verbose)
    {
      mi_option_desc_t* desc = &options[option];
      _mi_verbose_message("option '%s': %ld\n", desc->name, desc->value);
    }
  }
  mi_max_error_count = mi_option_get(mi_option_max_errors);
  mi_max_warning_count = mi_option_get(mi_option_max_warnings);
}

mi_decl_nodiscard long mi_option_get(mi_option_t option) {
  mi_assert(option >= 0 && option < _mi_option_last);
  if (option < 0 || option >= _mi_option_last) return 0;
  mi_option_desc_t* desc = &options[option];
  mi_assert(desc->option == option);  // index should match the option
  if mi_unlikely(desc->init == UNINIT) {
    mi_option_init(desc);
  }
  return desc->value;
}

mi_decl_nodiscard long mi_option_get_clamp(mi_option_t option, long min, long max) {
  long x = mi_option_get(option);
  return (x < min ? min : (x > max ? max : x));
}

mi_decl_nodiscard size_t mi_option_get_size(mi_option_t option) {
  mi_assert_internal(option == mi_option_reserve_os_memory || option == mi_option_arena_reserve);
  long x = mi_option_get(option);
  return (x < 0 ? 0 : (size_t)x * MI_KiB);
}

void mi_option_set(mi_option_t option, long value) {
  mi_assert(option >= 0 && option < _mi_option_last);
  if (option < 0 || option >= _mi_option_last) return;
  mi_option_desc_t* desc = &options[option];
  mi_assert(desc->option == option);  // index should match the option
  desc->value = value;
  desc->init = INITIALIZED;
}

void mi_option_set_default(mi_option_t option, long value) {
  mi_assert(option >= 0 && option < _mi_option_last);
  if (option < 0 || option >= _mi_option_last) return;
  mi_option_desc_t* desc = &options[option];
  if (desc->init != INITIALIZED) {
    desc->value = value;
  }
}

mi_decl_nodiscard bool mi_option_is_enabled(mi_option_t option) {
  return (mi_option_get(option) != 0);
}

void mi_option_set_enabled(mi_option_t option, bool enable) {
  mi_option_set(option, (enable ? 1 : 0));
}

void mi_option_set_enabled_default(mi_option_t option, bool enable) {
  mi_option_set_default(option, (enable ? 1 : 0));
}

void mi_option_enable(mi_option_t option) {
  mi_option_set_enabled(option,true);
}

void mi_option_disable(mi_option_t option) {
  mi_option_set_enabled(option,false);
}

static void mi_cdecl mi_out_stderr(const char* msg, void* arg) {
  MI_UNUSED(arg);
  if (msg != NULL && msg[0] != 0) {
    _mi_prim_out_stderr(msg);
  }
}

// Since an output function can be registered earliest in the `main`
// function we also buffer output that happens earlier. When
// an output function is registered it is called immediately with
// the output up to that point.
#ifndef MI_MAX_DELAY_OUTPUT
#define MI_MAX_DELAY_OUTPUT ((size_t)(32*1024))
#endif
static char out_buf[MI_MAX_DELAY_OUTPUT+1];
static _Atomic(size_t) out_len;

static void mi_cdecl mi_out_buf(const char* msg, void* arg) {
  MI_UNUSED(arg);
  if (msg==NULL) return;
  if (mi_atomic_load_relaxed(&out_len)>=MI_MAX_DELAY_OUTPUT) return;
  size_t n = _mi_strlen(msg);
  if (n==0) return;
  // claim space
  size_t start = mi_atomic_add_acq_rel(&out_len, n);
  if (start >= MI_MAX_DELAY_OUTPUT) return;
  // check bound
  if (start+n >= MI_MAX_DELAY_OUTPUT) {
    n = MI_MAX_DELAY_OUTPUT-start-1;
  }
  _mi_memcpy(&out_buf[start], msg, n);
}

static void mi_out_buf_flush(mi_output_fun* out, bool no_more_buf, void* arg) {
  if (out==NULL) return;
  // claim (if `no_more_buf == true`, no more output will be added after this point)
  size_t count = mi_atomic_add_acq_rel(&out_len, (no_more_buf ? MI_MAX_DELAY_OUTPUT : 1));
  // and output the current contents
  if (count>MI_MAX_DELAY_OUTPUT) count = MI_MAX_DELAY_OUTPUT;
  out_buf[count] = 0;
  out(out_buf,arg);
  if (!no_more_buf) {
    out_buf[count] = '\n'; // if continue with the buffer, insert a newline
  }
}


// Once this module is loaded, switch to this routine
// which outputs to stderr and the delayed output buffer.
static void mi_cdecl mi_out_buf_stderr(const char* msg, void* arg) {
  mi_out_stderr(msg,arg);
  mi_out_buf(msg,arg);
}



// --------------------------------------------------------
// Default output handler
// --------------------------------------------------------

// Should be atomic but gives errors on many platforms as generally we cannot cast a function pointer to a uintptr_t.
// For now, don't register output from multiple threads.
static mi_output_fun* volatile mi_out_default; // = NULL
static _Atomic(void*) mi_out_arg; // = NULL

static mi_output_fun* mi_out_get_default(void** parg) {
  if (parg != NULL) { *parg = mi_atomic_load_ptr_acquire(void,&mi_out_arg); }
  mi_output_fun* out = mi_out_default;
  return (out == NULL ? &mi_out_buf : out);
}

void mi_register_output(mi_output_fun* out, void* arg) mi_attr_noexcept {
  mi_out_default = (out == NULL ? &mi_out_stderr : out); // stop using the delayed output buffer
  mi_atomic_store_ptr_release(void,&mi_out_arg, arg);
  if (out!=NULL) mi_out_buf_flush(out,true,arg);         // output all the delayed output now
}

// add stderr to the delayed output after the module is loaded
static void mi_add_stderr_output() {
  mi_assert_internal(mi_out_default == NULL);
  mi_out_buf_flush(&mi_out_stderr, false, NULL); // flush current contents to stderr
  mi_out_default = &mi_out_buf_stderr;           // and add stderr to the delayed output
}

// --------------------------------------------------------
// Messages, all end up calling `_mi_fputs`.
// --------------------------------------------------------
static _Atomic(size_t) error_count;   // = 0;  // when >= max_error_count stop emitting errors
static _Atomic(size_t) warning_count; // = 0;  // when >= max_warning_count stop emitting warnings

// When overriding malloc, we may recurse into mi_vfprintf if an allocation
// inside the C runtime causes another message.
// In some cases (like on macOS) the loader already allocates which
// calls into mimalloc; if we then access thread locals (like `recurse`)
// this may crash as the access may call _tlv_bootstrap that tries to
// (recursively) invoke malloc again to allocate space for the thread local
// variables on demand. This is why we use a _mi_preloading test on such
// platforms. However, C code generator may move the initial thread local address
// load before the `if` and we therefore split it out in a separate funcion.
static mi_decl_thread bool recurse = false;

static mi_decl_noinline bool mi_recurse_enter_prim(void) {
  if (recurse) return false;
  recurse = true;
  return true;
}

static mi_decl_noinline void mi_recurse_exit_prim(void) {
  recurse = false;
}

static bool mi_recurse_enter(void) {
  #if defined(__APPLE__) || defined(MI_TLS_RECURSE_GUARD)
  if (_mi_preloading()) return false;
  #endif
  return mi_recurse_enter_prim();
}

static void mi_recurse_exit(void) {
  #if defined(__APPLE__) || defined(MI_TLS_RECURSE_GUARD)
  if (_mi_preloading()) return;
  #endif
  mi_recurse_exit_prim();
}

void _mi_fputs(mi_output_fun* out, void* arg, const char* prefix, const char* message) {
  if (out==NULL || (void*)out==(void*)stdout || (void*)out==(void*)stderr) { // TODO: use mi_out_stderr for stderr?
    if (!mi_recurse_enter()) return;
    out = mi_out_get_default(&arg);
    if (prefix != NULL) out(prefix, arg);
    out(message, arg);
    mi_recurse_exit();
  }
  else {
    if (prefix != NULL) out(prefix, arg);
    out(message, arg);
  }
}

// Define our own limited `fprintf` that avoids memory allocation.
// We do this using `snprintf` with a limited buffer.
static void mi_vfprintf( mi_output_fun* out, void* arg, const char* prefix, const char* fmt, va_list args ) {
  char buf[512];
  if (fmt==NULL) return;
  if (!mi_recurse_enter()) return;
  vsnprintf(buf,sizeof(buf)-1,fmt,args);
  mi_recurse_exit();
  _mi_fputs(out,arg,prefix,buf);
}

void _mi_fprintf( mi_output_fun* out, void* arg, const char* fmt, ... ) {
  va_list args;
  va_start(args,fmt);
  mi_vfprintf(out,arg,NULL,fmt,args);
  va_end(args);
}

static void mi_vfprintf_thread(mi_output_fun* out, void* arg, const char* prefix, const char* fmt, va_list args) {
  if (prefix != NULL && _mi_strnlen(prefix,33) <= 32 && !_mi_is_main_thread()) {
    char tprefix[64];
    snprintf(tprefix, sizeof(tprefix), "%sthread 0x%llx: ", prefix, (unsigned long long)_mi_thread_id());
    mi_vfprintf(out, arg, tprefix, fmt, args);
  }
  else {
    mi_vfprintf(out, arg, prefix, fmt, args);
  }
}

void _mi_trace_message(const char* fmt, ...) {
  if (mi_option_get(mi_option_verbose) <= 1) return;  // only with verbose level 2 or higher
  va_list args;
  va_start(args, fmt);
  mi_vfprintf_thread(NULL, NULL, "mimalloc: ", fmt, args);
  va_end(args);
}

void _mi_verbose_message(const char* fmt, ...) {
  if (!mi_option_is_enabled(mi_option_verbose)) return;
  va_list args;
  va_start(args,fmt);
  mi_vfprintf(NULL, NULL, "mimalloc: ", fmt, args);
  va_end(args);
}

static void mi_show_error_message(const char* fmt, va_list args) {
  if (!mi_option_is_enabled(mi_option_verbose)) {
    if (!mi_option_is_enabled(mi_option_show_errors)) return;
    if (mi_max_error_count >= 0 && (long)mi_atomic_increment_acq_rel(&error_count) > mi_max_error_count) return;
  }
  mi_vfprintf_thread(NULL, NULL, "mimalloc: error: ", fmt, args);
}

void _mi_warning_message(const char* fmt, ...) {
  if (!mi_option_is_enabled(mi_option_verbose)) {
    if (!mi_option_is_enabled(mi_option_show_errors)) return;
    if (mi_max_warning_count >= 0 && (long)mi_atomic_increment_acq_rel(&warning_count) > mi_max_warning_count) return;
  }
  va_list args;
  va_start(args,fmt);
  mi_vfprintf_thread(NULL, NULL, "mimalloc: warning: ", fmt, args);
  va_end(args);
}


#if MI_DEBUG
void _mi_assert_fail(const char* assertion, const char* fname, unsigned line, const char* func ) {
  _mi_fprintf(NULL, NULL, "mimalloc: assertion failed: at \"%s\":%u, %s\n  assertion: \"%s\"\n", fname, line, (func==NULL?"":func), assertion);
  abort();
}
#endif

// --------------------------------------------------------
// Errors
// --------------------------------------------------------

static mi_error_fun* volatile  mi_error_handler; // = NULL
static _Atomic(void*) mi_error_arg;     // = NULL

static void mi_error_default(int err) {
  MI_UNUSED(err);
#if (MI_DEBUG>0)
  if (err==EFAULT) {
    #ifdef _MSC_VER
    __debugbreak();
    #endif
    abort();
  }
#endif
#if (MI_SECURE>0)
  if (err==EFAULT) {  // abort on serious errors in secure mode (corrupted meta-data)
    abort();
  }
#endif
#if defined(MI_XMALLOC)
  if (err==ENOMEM || err==EOVERFLOW) { // abort on memory allocation fails in xmalloc mode
    abort();
  }
#endif
}

void mi_register_error(mi_error_fun* fun, void* arg) {
  mi_error_handler = fun;  // can be NULL
  mi_atomic_store_ptr_release(void,&mi_error_arg, arg);
}

void _mi_error_message(int err, const char* fmt, ...) {
  // show detailed error message
  va_list args;
  va_start(args, fmt);
  mi_show_error_message(fmt, args);
  va_end(args);
  // and call the error handler which may abort (or return normally)
  if (mi_error_handler != NULL) {
    mi_error_handler(err, mi_atomic_load_ptr_acquire(void,&mi_error_arg));
  }
  else {
    mi_error_default(err);
  }
}

// --------------------------------------------------------
// Initialize options by checking the environment
// --------------------------------------------------------
char _mi_toupper(char c) {
  if (c >= 'a' && c <= 'z') return (c - 'a' + 'A');
                       else return c;
}

int _mi_strnicmp(const char* s, const char* t, size_t n) {
  if (n == 0) return 0;
  for (; *s != 0 && *t != 0 && n > 0; s++, t++, n--) {
    if (_mi_toupper(*s) != _mi_toupper(*t)) break;
  }
  return (n == 0 ? 0 : *s - *t);
}

void _mi_strlcpy(char* dest, const char* src, size_t dest_size) {
  if (dest==NULL || src==NULL || dest_size == 0) return;
  // copy until end of src, or when dest is (almost) full
  while (*src != 0 && dest_size > 1) {
    *dest++ = *src++;
    dest_size--;
  }
  // always zero terminate
  *dest = 0;
}

void _mi_strlcat(char* dest, const char* src, size_t dest_size) {
  if (dest==NULL || src==NULL || dest_size == 0) return;
  // find end of string in the dest buffer
  while (*dest != 0 && dest_size > 1) {
    dest++;
    dest_size--;
  }
  // and catenate
  _mi_strlcpy(dest, src, dest_size);
}

size_t _mi_strlen(const char* s) {
  if (s==NULL) return 0;
  size_t len = 0;
  while(s[len] != 0) { len++; }
  return len;
}

size_t _mi_strnlen(const char* s, size_t max_len) {
  if (s==NULL) return 0;
  size_t len = 0;
  while(s[len] != 0 && len < max_len) { len++; }
  return len;
}

#ifdef MI_NO_GETENV
static bool mi_getenv(const char* name, char* result, size_t result_size) {
  MI_UNUSED(name);
  MI_UNUSED(result);
  MI_UNUSED(result_size);
  return false;
}
#else
static bool mi_getenv(const char* name, char* result, size_t result_size) {
  if (name==NULL || result == NULL || result_size < 64) return false;
  return _mi_prim_getenv(name,result,result_size);
}
#endif

// TODO: implement ourselves to reduce dependencies on the C runtime
#include <stdlib.h> // strtol
#include <string.h> // strstr


static void mi_option_init(mi_option_desc_t* desc) {
  // Read option value from the environment
  char s[64 + 1];
  char buf[64+1];
  _mi_strlcpy(buf, "mimalloc_", sizeof(buf));
  _mi_strlcat(buf, desc->name, sizeof(buf));
  bool found = mi_getenv(buf, s, sizeof(s));
  if (!found && desc->legacy_name != NULL) {
    _mi_strlcpy(buf, "mimalloc_", sizeof(buf));
    _mi_strlcat(buf, desc->legacy_name, sizeof(buf));
    found = mi_getenv(buf, s, sizeof(s));
    if (found) {
      _mi_warning_message("environment option \"mimalloc_%s\" is deprecated -- use \"mimalloc_%s\" instead.\n", desc->legacy_name, desc->name);
    }
  }

  if (found) {
    size_t len = _mi_strnlen(s, sizeof(buf) - 1);
    for (size_t i = 0; i < len; i++) {
      buf[i] = _mi_toupper(s[i]);
    }
    buf[len] = 0;
    if (buf[0] == 0 || strstr("1;TRUE;YES;ON", buf) != NULL) {
      desc->value = 1;
      desc->init = INITIALIZED;
    }
    else if (strstr("0;FALSE;NO;OFF", buf) != NULL) {
      desc->value = 0;
      desc->init = INITIALIZED;
    }
    else {
      char* end = buf;
      long value = strtol(buf, &end, 10);
      if (desc->option == mi_option_reserve_os_memory || desc->option == mi_option_arena_reserve) {
        // this option is interpreted in KiB to prevent overflow of `long`
        if (*end == 'K') { end++; }
        else if (*end == 'M') { value *= MI_KiB; end++; }
        else if (*end == 'G') { value *= MI_MiB; end++; }
        else { value = (value + MI_KiB - 1) / MI_KiB; }
        if (end[0] == 'I' && end[1] == 'B') { end += 2; }
        else if (*end == 'B') { end++; }
      }
      if (*end == 0) {
        desc->value = value;
        desc->init = INITIALIZED;
      }
      else {
        // set `init` first to avoid recursion through _mi_warning_message on mimalloc_verbose.
        desc->init = DEFAULTED;
        if (desc->option == mi_option_verbose && desc->value == 0) {
          // if the 'mimalloc_verbose' env var has a bogus value we'd never know
          // (since the value defaults to 'off') so in that case briefly enable verbose
          desc->value = 1;
          _mi_warning_message("environment option mimalloc_%s has an invalid value.\n", desc->name);
          desc->value = 0;
        }
        else {
          _mi_warning_message("environment option mimalloc_%s has an invalid value.\n", desc->name);
        }
      }
    }
    mi_assert_internal(desc->init != UNINIT);
  }
  else if (!_mi_preloading()) {
    desc->init = DEFAULTED;
  }
}<|MERGE_RESOLUTION|>--- conflicted
+++ resolved
@@ -67,13 +67,8 @@
   {-1, UNINIT, MI_OPTION(reserve_huge_os_pages_at) },   // reserve huge pages at node N
   { 0, UNINIT, MI_OPTION(reserve_os_memory)     },
   { 0, UNINIT, MI_OPTION(deprecated_segment_cache) },   // cache N segments per thread
-<<<<<<< HEAD
-  { 0, UNINIT, MI_OPTION(page_reset) },                 // reset page memory on free
+  { 0, UNINIT, MI_OPTION(deprecated_page_reset) },      // reset page memory on free
   { 0, UNINIT, MI_OPTION_LEGACY(abandoned_page_purge,abandoned_page_reset) },       // reset free page memory when a thread terminates
-=======
-  { 0, UNINIT, MI_OPTION(deprecated_page_reset) },      // reset page memory on free
-  { 0, UNINIT, MI_OPTION(abandoned_page_purge) },       // purge free page memory when a thread terminates
->>>>>>> eb62caed
   { 0, UNINIT, MI_OPTION(deprecated_segment_reset) },   // reset segment memory on free (needs eager commit)
 #if defined(__NetBSD__)
   { 0, UNINIT, MI_OPTION(eager_commit_delay) },         // the first N segments per thread are not eagerly committed
@@ -93,12 +88,7 @@
   #else
   {  128L * 1024L, UNINIT, MI_OPTION(arena_reserve) },
   #endif
-<<<<<<< HEAD
-  { 100, UNINIT, MI_OPTION(arena_purge_delay) },        // reset/decommit delay in milli-seconds for arena allocation
-=======
-
-  { 10,  UNINIT, MI_OPTION(arena_purge_mult) },        // purge delay multiplier for arena's
->>>>>>> eb62caed
+  { 10,  UNINIT, MI_OPTION(arena_purge_mult) },         // purge delay multiplier for arena's
   { 1,   UNINIT, MI_OPTION(allow_purge) },              // allow decommit/reset to free (physical) memory back to the OS
   { 1,   UNINIT, MI_OPTION_LEGACY(purge_extend_delay, decommit_extend_delay) },
 };
