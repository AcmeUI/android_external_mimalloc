--- conflicted
+++ resolved
@@ -87,20 +87,13 @@
 #else
   { 1, UNINIT, MI_OPTION(eager_commit_delay) },  // the first N segments per thread are not eagerly committed (but per page in the segment on demand)
 #endif
-<<<<<<< HEAD
   { 1,    UNINIT, MI_OPTION(allow_decommit) },    // decommit slices when no longer used (after reset_delay milli-seconds)
   { 500,  UNINIT, MI_OPTION(reset_delay) },       // reset delay in milli-seconds
   { 1000, UNINIT, MI_OPTION(arena_reset_delay) }, // reset delay in milli-seconds for freed segments
   { 0,    UNINIT, MI_OPTION(use_numa_nodes) },    // 0 = use available numa nodes, otherwise use at most N nodes. 
+  { 0,    UNINIT, MI_OPTION(limit_os_alloc) },    // 1 = do not use OS memory for allocation (but only reserved arenas)
   { 100,  UNINIT, MI_OPTION(os_tag) },            // only apple specific for now but might serve more or less related purpose
   { 16,   UNINIT, MI_OPTION(max_errors) }         // maximum errors that are output
-=======
-  { 100, UNINIT, MI_OPTION(reset_delay) },       // reset delay in milli-seconds
-  { 0,   UNINIT, MI_OPTION(use_numa_nodes) },    // 0 = use available numa nodes, otherwise use at most N nodes.
-  { 0,   UNINIT, MI_OPTION(limit_os_alloc) },    // 1 = do not use OS memory for allocation (but only reserved arenas)
-  { 100, UNINIT, MI_OPTION(os_tag) },            // only apple specific for now but might serve more or less related purpose
-  { 16,  UNINIT, MI_OPTION(max_errors) }         // maximum errors that are output
->>>>>>> 8607ff61
 };
 
 static void mi_option_init(mi_option_desc_t* desc);
