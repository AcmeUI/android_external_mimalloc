/* ----------------------------------------------------------------------------
Copyright (c) 2018-2021, Microsoft Research, Daan Leijen
This is free software; you can redistribute it and/or modify it under the
terms of the MIT license. A copy of the license can be found in the file
"LICENSE" at the root of this distribution.
-----------------------------------------------------------------------------*/
#include "mimalloc.h"
#include "mimalloc/internal.h"
#include "mimalloc/atomic.h"
#include "mimalloc/prim.h"  // mi_prim_out_stderr

#include <stdio.h>      // FILE
#include <stdlib.h>     // abort
#include <stdarg.h>


static long mi_max_error_count   = 16; // stop outputting errors after this (use < 0 for no limit)
static long mi_max_warning_count = 16; // stop outputting warnings after this (use < 0 for no limit)

static void mi_add_stderr_output(void);

int mi_version(void) mi_attr_noexcept {
  return MI_MALLOC_VERSION;
}


// --------------------------------------------------------
// Options
// These can be accessed by multiple threads and may be
// concurrently initialized, but an initializing data race
// is ok since they resolve to the same value.
// --------------------------------------------------------
typedef enum mi_init_e {
  UNINIT,       // not yet initialized
  DEFAULTED,    // not found in the environment, use default value
  INITIALIZED   // found in environment or set explicitly
} mi_init_t;

typedef struct mi_option_desc_s {
  long        value;  // the value
  mi_init_t   init;   // is it initialized yet? (from the environment)
  mi_option_t option; // for debugging: the option index should match the option
  const char* name;   // option name without `mimalloc_` prefix
  const char* legacy_name; // potential legacy v1.x option name
} mi_option_desc_t;

#define MI_OPTION(opt)                  mi_option_##opt, #opt, NULL
#define MI_OPTION_LEGACY(opt,legacy)    mi_option_##opt, #opt, #legacy

static mi_option_desc_t options[_mi_option_last] =
{
  // stable options
  #if MI_DEBUG || defined(MI_SHOW_ERRORS)
  { 1, UNINIT, MI_OPTION(show_errors) },
  #else
  { 0, UNINIT, MI_OPTION(show_errors) },
  #endif
  { 0, UNINIT, MI_OPTION(show_stats) },
  { 0, UNINIT, MI_OPTION(verbose) },

  // Some of the following options are experimental and not all combinations are valid. Use with care.
  { 1, UNINIT, MI_OPTION(eager_commit) },        // commit per segment directly (8MiB)  (but see also `eager_commit_delay`)
  { 2, UNINIT, MI_OPTION_LEGACY(arena_eager_commit,eager_region_commit) },
  { 1, UNINIT, MI_OPTION_LEGACY(purge_decommits,reset_decommits) },
  { 0, UNINIT, MI_OPTION(large_os_pages) },      // use large OS pages, use only with eager commit to prevent fragmentation of VMA's
  { 0, UNINIT, MI_OPTION(reserve_huge_os_pages) },  // per 1GiB huge pages
  { -1, UNINIT, MI_OPTION(reserve_huge_os_pages_at) }, // reserve huge pages at node N
  { 0, UNINIT, MI_OPTION(reserve_os_memory)     },
  { 0, UNINIT, MI_OPTION(deprecated_segment_cache) },  // cache N segments per thread
  { 0, UNINIT, MI_OPTION(page_reset) },          // reset page memory on free
  { 0, UNINIT, MI_OPTION_LEGACY(abandoned_page_purge, abandoned_page_decommit) },// decommit free page memory when a thread terminates  
  { 0, UNINIT, MI_OPTION(deprecated_segment_reset) },
  #if defined(__NetBSD__)
  { 0, UNINIT, MI_OPTION(eager_commit_delay) },  // the first N segments per thread are not eagerly committed
  #else
  { 1, UNINIT, MI_OPTION(eager_commit_delay) },  // the first N segments per thread are not eagerly committed (but per page in the segment on demand)
<<<<<<< HEAD
  #endif
  { 10,   UNINIT, MI_OPTION_LEGACY(purge_delay, decommit_delay) }, // page decommit delay in milli-seconds
  { 0,    UNINIT, MI_OPTION(use_numa_nodes) },    // 0 = use available numa nodes, otherwise use at most N nodes. 
  { 0,    UNINIT, MI_OPTION(limit_os_alloc) },    // 1 = do not use OS memory for allocation (but only reserved arenas)
  { 100,  UNINIT, MI_OPTION(os_tag) },            // only apple specific for now but might serve more or less related purpose
  { 16,   UNINIT, MI_OPTION(max_errors) },        // maximum errors that are output
  { 16,   UNINIT, MI_OPTION(max_warnings) },      // maximum warnings that are output
  { 8,    UNINIT, MI_OPTION(max_segment_reclaim)},// max. number of segment reclaims from the abandoned segments per try.  
  { 1,    UNINIT, MI_OPTION_LEGACY(allow_purge, allow_decommit) },    // decommit slices when no longer used (after decommit_delay milli-seconds)
  { 100,  UNINIT, MI_OPTION(deprecated_segment_decommit_delay) }, // decommit delay in milli-seconds for freed segments
  { 1,    UNINIT, MI_OPTION_LEGACY(purge_extend_delay, decommit_extend_delay) },
  { 0,    UNINIT, MI_OPTION(destroy_on_exit)},    // release all OS memory on process exit; careful with dangling pointer or after-exit frees!
  #if (MI_INTPTR_SIZE>4)
  { 1024L*1024L, UNINIT, MI_OPTION(arena_reserve) }, // reserve memory N KiB at a time
  #else
  {  128L*1024L, UNINIT, MI_OPTION(arena_reserve) },   
  #endif
  { 100, UNINIT, MI_OPTION(arena_purge_delay) }  // reset/decommit delay in milli-seconds for arena allocation
=======
#endif
  { 100, UNINIT, MI_OPTION(reset_delay) },       // reset delay in milli-seconds
  { 0,   UNINIT, MI_OPTION(use_numa_nodes) },    // 0 = use available numa nodes, otherwise use at most N nodes.
  { 0,   UNINIT, MI_OPTION(limit_os_alloc) },    // 1 = do not use OS memory for allocation (but only reserved arenas)
  { 100, UNINIT, MI_OPTION(os_tag) },            // only apple specific for now but might serve more or less related purpose
  { 16,  UNINIT, MI_OPTION(max_errors) },        // maximum errors that are output
  { 16,  UNINIT, MI_OPTION(max_warnings) },      // maximum warnings that are output
  { 8,   UNINIT, MI_OPTION(max_segment_reclaim)},// max. number of segment reclaims from the abandoned segments per try.
  { 0,   UNINIT, MI_OPTION(destroy_on_exit)},    // release all OS memory on process exit; careful with dangling pointer or after-exit frees!
  { 0,   UNINIT, MI_OPTION(arena_reserve) },     // reserve memory N KiB at a time (disable for now in v1.x due to regions)
  { 500, UNINIT, MI_OPTION(arena_purge_delay) }, // reset/decommit delay in milli-seconds for arena allocation
  { 1,   UNINIT, MI_OPTION(allow_purge) }        // allow decommit/reset to free (physical) memory back to the OS
>>>>>>> 449aad06
};

static void mi_option_init(mi_option_desc_t* desc);

void _mi_options_init(void) {
  // called on process load; should not be called before the CRT is initialized!
  // (e.g. do not call this from process_init as that may run before CRT initialization)
  mi_add_stderr_output(); // now it safe to use stderr for output
  for(int i = 0; i < _mi_option_last; i++ ) {
    mi_option_t option = (mi_option_t)i;
    long l = mi_option_get(option); MI_UNUSED(l); // initialize
    // if (option != mi_option_verbose)
    {
      mi_option_desc_t* desc = &options[option];
      _mi_verbose_message("option '%s': %ld\n", desc->name, desc->value);
    }
  }
  mi_max_error_count = mi_option_get(mi_option_max_errors);
  mi_max_warning_count = mi_option_get(mi_option_max_warnings);
}

mi_decl_nodiscard long mi_option_get(mi_option_t option) {
  mi_assert(option >= 0 && option < _mi_option_last);
  if (option < 0 || option >= _mi_option_last) return 0;
  mi_option_desc_t* desc = &options[option];
  mi_assert(desc->option == option);  // index should match the option
  if mi_unlikely(desc->init == UNINIT) {
    mi_option_init(desc);
  }
  return desc->value;
}

mi_decl_nodiscard long mi_option_get_clamp(mi_option_t option, long min, long max) {
  long x = mi_option_get(option);
  return (x < min ? min : (x > max ? max : x));
}

mi_decl_nodiscard size_t mi_option_get_size(mi_option_t option) {
  mi_assert_internal(option == mi_option_reserve_os_memory || option == mi_option_arena_reserve);
  long x = mi_option_get(option);
  return (x < 0 ? 0 : (size_t)x * MI_KiB);
}

void mi_option_set(mi_option_t option, long value) {
  mi_assert(option >= 0 && option < _mi_option_last);
  if (option < 0 || option >= _mi_option_last) return;
  mi_option_desc_t* desc = &options[option];
  mi_assert(desc->option == option);  // index should match the option
  desc->value = value;
  desc->init = INITIALIZED;
}

void mi_option_set_default(mi_option_t option, long value) {
  mi_assert(option >= 0 && option < _mi_option_last);
  if (option < 0 || option >= _mi_option_last) return;
  mi_option_desc_t* desc = &options[option];
  if (desc->init != INITIALIZED) {
    desc->value = value;
  }
}

mi_decl_nodiscard bool mi_option_is_enabled(mi_option_t option) {
  return (mi_option_get(option) != 0);
}

void mi_option_set_enabled(mi_option_t option, bool enable) {
  mi_option_set(option, (enable ? 1 : 0));
}

void mi_option_set_enabled_default(mi_option_t option, bool enable) {
  mi_option_set_default(option, (enable ? 1 : 0));
}

void mi_option_enable(mi_option_t option) {
  mi_option_set_enabled(option,true);
}

void mi_option_disable(mi_option_t option) {
  mi_option_set_enabled(option,false);
}

static void mi_cdecl mi_out_stderr(const char* msg, void* arg) {
  MI_UNUSED(arg);
  if (msg != NULL && msg[0] != 0) {
    _mi_prim_out_stderr(msg);
  }
}

// Since an output function can be registered earliest in the `main`
// function we also buffer output that happens earlier. When
// an output function is registered it is called immediately with
// the output up to that point.
#ifndef MI_MAX_DELAY_OUTPUT
#define MI_MAX_DELAY_OUTPUT ((size_t)(32*1024))
#endif
static char out_buf[MI_MAX_DELAY_OUTPUT+1];
static _Atomic(size_t) out_len;

static void mi_cdecl mi_out_buf(const char* msg, void* arg) {
  MI_UNUSED(arg);
  if (msg==NULL) return;
  if (mi_atomic_load_relaxed(&out_len)>=MI_MAX_DELAY_OUTPUT) return;
  size_t n = _mi_strlen(msg);
  if (n==0) return;
  // claim space
  size_t start = mi_atomic_add_acq_rel(&out_len, n);
  if (start >= MI_MAX_DELAY_OUTPUT) return;
  // check bound
  if (start+n >= MI_MAX_DELAY_OUTPUT) {
    n = MI_MAX_DELAY_OUTPUT-start-1;
  }
  _mi_memcpy(&out_buf[start], msg, n);
}

static void mi_out_buf_flush(mi_output_fun* out, bool no_more_buf, void* arg) {
  if (out==NULL) return;
  // claim (if `no_more_buf == true`, no more output will be added after this point)
  size_t count = mi_atomic_add_acq_rel(&out_len, (no_more_buf ? MI_MAX_DELAY_OUTPUT : 1));
  // and output the current contents
  if (count>MI_MAX_DELAY_OUTPUT) count = MI_MAX_DELAY_OUTPUT;
  out_buf[count] = 0;
  out(out_buf,arg);
  if (!no_more_buf) {
    out_buf[count] = '\n'; // if continue with the buffer, insert a newline
  }
}


// Once this module is loaded, switch to this routine
// which outputs to stderr and the delayed output buffer.
static void mi_cdecl mi_out_buf_stderr(const char* msg, void* arg) {
  mi_out_stderr(msg,arg);
  mi_out_buf(msg,arg);
}



// --------------------------------------------------------
// Default output handler
// --------------------------------------------------------

// Should be atomic but gives errors on many platforms as generally we cannot cast a function pointer to a uintptr_t.
// For now, don't register output from multiple threads.
static mi_output_fun* volatile mi_out_default; // = NULL
static _Atomic(void*) mi_out_arg; // = NULL

static mi_output_fun* mi_out_get_default(void** parg) {
  if (parg != NULL) { *parg = mi_atomic_load_ptr_acquire(void,&mi_out_arg); }
  mi_output_fun* out = mi_out_default;
  return (out == NULL ? &mi_out_buf : out);
}

void mi_register_output(mi_output_fun* out, void* arg) mi_attr_noexcept {
  mi_out_default = (out == NULL ? &mi_out_stderr : out); // stop using the delayed output buffer
  mi_atomic_store_ptr_release(void,&mi_out_arg, arg);
  if (out!=NULL) mi_out_buf_flush(out,true,arg);         // output all the delayed output now
}

// add stderr to the delayed output after the module is loaded
static void mi_add_stderr_output() {
  mi_assert_internal(mi_out_default == NULL);
  mi_out_buf_flush(&mi_out_stderr, false, NULL); // flush current contents to stderr
  mi_out_default = &mi_out_buf_stderr;           // and add stderr to the delayed output
}

// --------------------------------------------------------
// Messages, all end up calling `_mi_fputs`.
// --------------------------------------------------------
static _Atomic(size_t) error_count;   // = 0;  // when >= max_error_count stop emitting errors
static _Atomic(size_t) warning_count; // = 0;  // when >= max_warning_count stop emitting warnings

// When overriding malloc, we may recurse into mi_vfprintf if an allocation
// inside the C runtime causes another message.
// In some cases (like on macOS) the loader already allocates which
// calls into mimalloc; if we then access thread locals (like `recurse`)
// this may crash as the access may call _tlv_bootstrap that tries to
// (recursively) invoke malloc again to allocate space for the thread local
// variables on demand. This is why we use a _mi_preloading test on such
// platforms. However, C code generator may move the initial thread local address
// load before the `if` and we therefore split it out in a separate funcion.
static mi_decl_thread bool recurse = false;

static mi_decl_noinline bool mi_recurse_enter_prim(void) {
  if (recurse) return false;
  recurse = true;
  return true;
}

static mi_decl_noinline void mi_recurse_exit_prim(void) {
  recurse = false;
}

static bool mi_recurse_enter(void) {
  #if defined(__APPLE__) || defined(MI_TLS_RECURSE_GUARD)
  if (_mi_preloading()) return false;
  #endif
  return mi_recurse_enter_prim();
}

static void mi_recurse_exit(void) {
  #if defined(__APPLE__) || defined(MI_TLS_RECURSE_GUARD)
  if (_mi_preloading()) return;
  #endif
  mi_recurse_exit_prim();
}

void _mi_fputs(mi_output_fun* out, void* arg, const char* prefix, const char* message) {
  if (out==NULL || (void*)out==(void*)stdout || (void*)out==(void*)stderr) { // TODO: use mi_out_stderr for stderr?
    if (!mi_recurse_enter()) return;
    out = mi_out_get_default(&arg);
    if (prefix != NULL) out(prefix, arg);
    out(message, arg);
    mi_recurse_exit();
  }
  else {
    if (prefix != NULL) out(prefix, arg);
    out(message, arg);
  }
}

// Define our own limited `fprintf` that avoids memory allocation.
// We do this using `snprintf` with a limited buffer.
static void mi_vfprintf( mi_output_fun* out, void* arg, const char* prefix, const char* fmt, va_list args ) {
  char buf[512];
  if (fmt==NULL) return;
  if (!mi_recurse_enter()) return;
  vsnprintf(buf,sizeof(buf)-1,fmt,args);
  mi_recurse_exit();
  _mi_fputs(out,arg,prefix,buf);
}

void _mi_fprintf( mi_output_fun* out, void* arg, const char* fmt, ... ) {
  va_list args;
  va_start(args,fmt);
  mi_vfprintf(out,arg,NULL,fmt,args);
  va_end(args);
}

static void mi_vfprintf_thread(mi_output_fun* out, void* arg, const char* prefix, const char* fmt, va_list args) {
  if (prefix != NULL && _mi_strnlen(prefix,33) <= 32 && !_mi_is_main_thread()) {
    char tprefix[64];
    snprintf(tprefix, sizeof(tprefix), "%sthread 0x%llx: ", prefix, (unsigned long long)_mi_thread_id());
    mi_vfprintf(out, arg, tprefix, fmt, args);
  }
  else {
    mi_vfprintf(out, arg, prefix, fmt, args);
  }
}

void _mi_trace_message(const char* fmt, ...) {
  if (mi_option_get(mi_option_verbose) <= 1) return;  // only with verbose level 2 or higher
  va_list args;
  va_start(args, fmt);
  mi_vfprintf_thread(NULL, NULL, "mimalloc: ", fmt, args);
  va_end(args);
}

void _mi_verbose_message(const char* fmt, ...) {
  if (!mi_option_is_enabled(mi_option_verbose)) return;
  va_list args;
  va_start(args,fmt);
  mi_vfprintf(NULL, NULL, "mimalloc: ", fmt, args);
  va_end(args);
}

static void mi_show_error_message(const char* fmt, va_list args) {
  if (!mi_option_is_enabled(mi_option_verbose)) {
    if (!mi_option_is_enabled(mi_option_show_errors)) return;
    if (mi_max_error_count >= 0 && (long)mi_atomic_increment_acq_rel(&error_count) > mi_max_error_count) return;
  }
  mi_vfprintf_thread(NULL, NULL, "mimalloc: error: ", fmt, args);
}

void _mi_warning_message(const char* fmt, ...) {
  if (!mi_option_is_enabled(mi_option_verbose)) {
    if (!mi_option_is_enabled(mi_option_show_errors)) return;
    if (mi_max_warning_count >= 0 && (long)mi_atomic_increment_acq_rel(&warning_count) > mi_max_warning_count) return;
  }
  va_list args;
  va_start(args,fmt);
  mi_vfprintf_thread(NULL, NULL, "mimalloc: warning: ", fmt, args);
  va_end(args);
}


#if MI_DEBUG
void _mi_assert_fail(const char* assertion, const char* fname, unsigned line, const char* func ) {
  _mi_fprintf(NULL, NULL, "mimalloc: assertion failed: at \"%s\":%u, %s\n  assertion: \"%s\"\n", fname, line, (func==NULL?"":func), assertion);
  abort();
}
#endif

// --------------------------------------------------------
// Errors
// --------------------------------------------------------

static mi_error_fun* volatile  mi_error_handler; // = NULL
static _Atomic(void*) mi_error_arg;     // = NULL

static void mi_error_default(int err) {
  MI_UNUSED(err);
#if (MI_DEBUG>0)
  if (err==EFAULT) {
    #ifdef _MSC_VER
    __debugbreak();
    #endif
    abort();
  }
#endif
#if (MI_SECURE>0)
  if (err==EFAULT) {  // abort on serious errors in secure mode (corrupted meta-data)
    abort();
  }
#endif
#if defined(MI_XMALLOC)
  if (err==ENOMEM || err==EOVERFLOW) { // abort on memory allocation fails in xmalloc mode
    abort();
  }
#endif
}

void mi_register_error(mi_error_fun* fun, void* arg) {
  mi_error_handler = fun;  // can be NULL
  mi_atomic_store_ptr_release(void,&mi_error_arg, arg);
}

void _mi_error_message(int err, const char* fmt, ...) {
  // show detailed error message
  va_list args;
  va_start(args, fmt);
  mi_show_error_message(fmt, args);
  va_end(args);
  // and call the error handler which may abort (or return normally)
  if (mi_error_handler != NULL) {
    mi_error_handler(err, mi_atomic_load_ptr_acquire(void,&mi_error_arg));
  }
  else {
    mi_error_default(err);
  }
}

// --------------------------------------------------------
// Initialize options by checking the environment
// --------------------------------------------------------
char _mi_toupper(char c) {
  if (c >= 'a' && c <= 'z') return (c - 'a' + 'A');
                       else return c;
}

int _mi_strnicmp(const char* s, const char* t, size_t n) {
  if (n == 0) return 0;
  for (; *s != 0 && *t != 0 && n > 0; s++, t++, n--) {
    if (_mi_toupper(*s) != _mi_toupper(*t)) break;
  }
  return (n == 0 ? 0 : *s - *t);
}

void _mi_strlcpy(char* dest, const char* src, size_t dest_size) {
  if (dest==NULL || src==NULL || dest_size == 0) return;
  // copy until end of src, or when dest is (almost) full
  while (*src != 0 && dest_size > 1) {
    *dest++ = *src++;
    dest_size--;
  }
  // always zero terminate
  *dest = 0;
}

void _mi_strlcat(char* dest, const char* src, size_t dest_size) {
  if (dest==NULL || src==NULL || dest_size == 0) return;
  // find end of string in the dest buffer
  while (*dest != 0 && dest_size > 1) {
    dest++;
    dest_size--;
  }
  // and catenate
  _mi_strlcpy(dest, src, dest_size);
}

size_t _mi_strlen(const char* s) {
  if (s==NULL) return 0;
  size_t len = 0;
  while(s[len] != 0) { len++; }
  return len;
}

size_t _mi_strnlen(const char* s, size_t max_len) {
  if (s==NULL) return 0;
  size_t len = 0;
  while(s[len] != 0 && len < max_len) { len++; }
  return len;
}

#ifdef MI_NO_GETENV
static bool mi_getenv(const char* name, char* result, size_t result_size) {
  MI_UNUSED(name);
  MI_UNUSED(result);
  MI_UNUSED(result_size);
  return false;
}
#else
static bool mi_getenv(const char* name, char* result, size_t result_size) {
  if (name==NULL || result == NULL || result_size < 64) return false;
  return _mi_prim_getenv(name,result,result_size);
}
#endif

// TODO: implement ourselves to reduce dependencies on the C runtime
#include <stdlib.h> // strtol
#include <string.h> // strstr


static void mi_option_init(mi_option_desc_t* desc) {
  // Read option value from the environment
  char s[64+1];
  char buf[64+1];
  _mi_strlcpy(buf, "mimalloc_", sizeof(buf));
  _mi_strlcat(buf, desc->name, sizeof(buf));
  bool found = mi_getenv(buf,s,sizeof(s));
  if (!found && desc->legacy_name != NULL) {
    _mi_strlcpy(buf, "mimalloc_", sizeof(buf));
    _mi_strlcat(buf, desc->legacy_name, sizeof(buf));
    found = mi_getenv(buf,s,sizeof(s));
    if (found) {
      _mi_warning_message("environment option \"mimalloc_%s\" is deprecated -- use \"mimalloc_%s\" instead.\n", desc->legacy_name, desc->name );
    }    
  }

  if (found) {
    size_t len = _mi_strnlen(s,sizeof(buf)-1);
    for (size_t i = 0; i < len; i++) {
      buf[i] = _mi_toupper(s[i]);
    }
    buf[len] = 0;
    if (buf[0]==0 || strstr("1;TRUE;YES;ON", buf) != NULL) {
      desc->value = 1;
      desc->init = INITIALIZED;
    }
    else if (strstr("0;FALSE;NO;OFF", buf) != NULL) {
      desc->value = 0;
      desc->init = INITIALIZED;
    }
    else {
      char* end = buf;
      long value = strtol(buf, &end, 10);
      if (desc->option == mi_option_reserve_os_memory || desc->option == mi_option_arena_reserve) {
        // this option is interpreted in KiB to prevent overflow of `long`
        if (*end == 'K') { end++; }
        else if (*end == 'M') { value *= MI_KiB; end++; }
        else if (*end == 'G') { value *= MI_MiB; end++; }
        else { value = (value + MI_KiB - 1) / MI_KiB; }
        if (end[0] == 'I' && end[1] == 'B') { end += 2; }
        else if (*end == 'B') { end++; }
      }
      if (*end == 0) {
        desc->value = value;
        desc->init = INITIALIZED;
      }
      else {
        // set `init` first to avoid recursion through _mi_warning_message on mimalloc_verbose.
        desc->init = DEFAULTED;
        if (desc->option == mi_option_verbose && desc->value == 0) {
          // if the 'mimalloc_verbose' env var has a bogus value we'd never know
          // (since the value defaults to 'off') so in that case briefly enable verbose
          desc->value = 1;
          _mi_warning_message("environment option mimalloc_%s has an invalid value.\n", desc->name );
          desc->value = 0;
        }
        else {
          _mi_warning_message("environment option mimalloc_%s has an invalid value.\n", desc->name );
        }
      }
    }
    mi_assert_internal(desc->init != UNINIT);
  }
  else if (!_mi_preloading()) {
    desc->init = DEFAULTED;
  }
}<|MERGE_RESOLUTION|>--- conflicted
+++ resolved
@@ -74,7 +74,6 @@
   { 0, UNINIT, MI_OPTION(eager_commit_delay) },  // the first N segments per thread are not eagerly committed
   #else
   { 1, UNINIT, MI_OPTION(eager_commit_delay) },  // the first N segments per thread are not eagerly committed (but per page in the segment on demand)
-<<<<<<< HEAD
   #endif
   { 10,   UNINIT, MI_OPTION_LEGACY(purge_delay, decommit_delay) }, // page decommit delay in milli-seconds
   { 0,    UNINIT, MI_OPTION(use_numa_nodes) },    // 0 = use available numa nodes, otherwise use at most N nodes. 
@@ -83,7 +82,6 @@
   { 16,   UNINIT, MI_OPTION(max_errors) },        // maximum errors that are output
   { 16,   UNINIT, MI_OPTION(max_warnings) },      // maximum warnings that are output
   { 8,    UNINIT, MI_OPTION(max_segment_reclaim)},// max. number of segment reclaims from the abandoned segments per try.  
-  { 1,    UNINIT, MI_OPTION_LEGACY(allow_purge, allow_decommit) },    // decommit slices when no longer used (after decommit_delay milli-seconds)
   { 100,  UNINIT, MI_OPTION(deprecated_segment_decommit_delay) }, // decommit delay in milli-seconds for freed segments
   { 1,    UNINIT, MI_OPTION_LEGACY(purge_extend_delay, decommit_extend_delay) },
   { 0,    UNINIT, MI_OPTION(destroy_on_exit)},    // release all OS memory on process exit; careful with dangling pointer or after-exit frees!
@@ -92,21 +90,8 @@
   #else
   {  128L*1024L, UNINIT, MI_OPTION(arena_reserve) },   
   #endif
-  { 100, UNINIT, MI_OPTION(arena_purge_delay) }  // reset/decommit delay in milli-seconds for arena allocation
-=======
-#endif
-  { 100, UNINIT, MI_OPTION(reset_delay) },       // reset delay in milli-seconds
-  { 0,   UNINIT, MI_OPTION(use_numa_nodes) },    // 0 = use available numa nodes, otherwise use at most N nodes.
-  { 0,   UNINIT, MI_OPTION(limit_os_alloc) },    // 1 = do not use OS memory for allocation (but only reserved arenas)
-  { 100, UNINIT, MI_OPTION(os_tag) },            // only apple specific for now but might serve more or less related purpose
-  { 16,  UNINIT, MI_OPTION(max_errors) },        // maximum errors that are output
-  { 16,  UNINIT, MI_OPTION(max_warnings) },      // maximum warnings that are output
-  { 8,   UNINIT, MI_OPTION(max_segment_reclaim)},// max. number of segment reclaims from the abandoned segments per try.
-  { 0,   UNINIT, MI_OPTION(destroy_on_exit)},    // release all OS memory on process exit; careful with dangling pointer or after-exit frees!
-  { 0,   UNINIT, MI_OPTION(arena_reserve) },     // reserve memory N KiB at a time (disable for now in v1.x due to regions)
-  { 500, UNINIT, MI_OPTION(arena_purge_delay) }, // reset/decommit delay in milli-seconds for arena allocation
+  { 100, UNINIT, MI_OPTION(arena_purge_delay) }, // reset/decommit delay in milli-seconds for arena allocation
   { 1,   UNINIT, MI_OPTION(allow_purge) }        // allow decommit/reset to free (physical) memory back to the OS
->>>>>>> 449aad06
 };
 
 static void mi_option_init(mi_option_desc_t* desc);
