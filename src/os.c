/* ----------------------------------------------------------------------------
Copyright (c) 2018, Microsoft Research, Daan Leijen
This is free software; you can redistribute it and/or modify it under the
terms of the MIT license. A copy of the license can be found in the file
"LICENSE" at the root of this distribution.
-----------------------------------------------------------------------------*/
#ifndef _DEFAULT_SOURCE
#define _DEFAULT_SOURCE   // ensure mmap flags are defined
#endif

#include "mimalloc.h"
#include "mimalloc-internal.h"
#include "mimalloc-atomic.h"

#include <string.h>  // strerror
#include <errno.h>

#if defined(_WIN32)
#include <windows.h>
#elif defined(__wasi__)
// stdlib.h is all we need, and has already been included in mimalloc.h
#else
#include <sys/mman.h>  // mmap
#include <unistd.h>    // sysconf
#if defined(__linux__)
#include <linux/mman.h> // linux mmap flags
#endif
#if defined(__APPLE__)
#include <mach/vm_statistics.h>
#endif
#endif

/* -----------------------------------------------------------
  Initialization.
  On windows initializes support for aligned allocation and
  large OS pages (if MIMALLOC_LARGE_OS_PAGES is true).
----------------------------------------------------------- */
bool    _mi_os_decommit(void* addr, size_t size, mi_stats_t* stats);
bool    _mi_os_is_huge_reserved(void* p);
void*   _mi_os_try_alloc_from_huge_reserved(size_t size, size_t try_alignment);

static void* mi_align_up_ptr(void* p, size_t alignment) {
  return (void*)_mi_align_up((uintptr_t)p, alignment);
}

static uintptr_t _mi_align_down(uintptr_t sz, size_t alignment) {
  return (sz / alignment) * alignment;
}

static void* mi_align_down_ptr(void* p, size_t alignment) {
  return (void*)_mi_align_down((uintptr_t)p, alignment);
}

// page size (initialized properly in `os_init`)
static size_t os_page_size = 4096;

// minimal allocation granularity
static size_t os_alloc_granularity = 4096;

// if non-zero, use large page allocation
static size_t large_os_page_size = 0;

// OS (small) page size
size_t _mi_os_page_size() {
  return os_page_size;
}

// if large OS pages are supported (2 or 4MiB), then return the size, otherwise return the small page size (4KiB)
size_t _mi_os_large_page_size() {
  return (large_os_page_size != 0 ? large_os_page_size : _mi_os_page_size());
}

static bool use_large_os_page(size_t size, size_t alignment) {
  // if we have access, check the size and alignment requirements
  if (large_os_page_size == 0 || !mi_option_is_enabled(mi_option_large_os_pages)) return false;
  return ((size % large_os_page_size) == 0 && (alignment % large_os_page_size) == 0);
}

// round to a good OS allocation size (bounded by max 12.5% waste)
size_t _mi_os_good_alloc_size(size_t size) {
  size_t align_size;
  if (size < 512*KiB) align_size = _mi_os_page_size();
  else if (size < 2*MiB) align_size = 64*KiB;
  else if (size < 8*MiB) align_size = 256*KiB;
  else if (size < 32*MiB) align_size = 1*MiB;
  else align_size = 4*MiB;
  if (size >= (SIZE_MAX - align_size)) return size; // possible overflow?
  return _mi_align_up(size, align_size);
}

#if defined(_WIN32)
// We use VirtualAlloc2 for aligned allocation, but it is only supported on Windows 10 and Windows Server 2016.
// So, we need to look it up dynamically to run on older systems. (use __stdcall for 32-bit compatibility)
// NtAllocateVirtualAllocEx is used for huge OS page allocation (1GiB)
// We hide MEM_EXTENDED_PARAMETER to compile with older SDK's.
#include <winternl.h>
typedef PVOID    (__stdcall *PVirtualAlloc2)(HANDLE, PVOID, SIZE_T, ULONG, ULONG, /* MEM_EXTENDED_PARAMETER* */ void*, ULONG);
typedef NTSTATUS (__stdcall *PNtAllocateVirtualMemoryEx)(HANDLE, PVOID*, SIZE_T*, ULONG, ULONG, /* MEM_EXTENDED_PARAMETER* */ PVOID, ULONG);
static PVirtualAlloc2 pVirtualAlloc2 = NULL;
static PNtAllocateVirtualMemoryEx pNtAllocateVirtualMemoryEx = NULL;

static bool mi_win_enable_large_os_pages()
{
  if (large_os_page_size > 0) return true;

  // Try to see if large OS pages are supported
  // To use large pages on Windows, we first need access permission
  // Set "Lock pages in memory" permission in the group policy editor
  // <https://devblogs.microsoft.com/oldnewthing/20110128-00/?p=11643>
  unsigned long err = 0;
  HANDLE token = NULL;
  BOOL ok = OpenProcessToken(GetCurrentProcess(), TOKEN_ADJUST_PRIVILEGES | TOKEN_QUERY, &token);
  if (ok) {
    TOKEN_PRIVILEGES tp;
    ok = LookupPrivilegeValue(NULL, TEXT("SeLockMemoryPrivilege"), &tp.Privileges[0].Luid);
    if (ok) {
      tp.PrivilegeCount = 1;
      tp.Privileges[0].Attributes = SE_PRIVILEGE_ENABLED;
      ok = AdjustTokenPrivileges(token, FALSE, &tp, 0, (PTOKEN_PRIVILEGES)NULL, 0);
      if (ok) {
        err = GetLastError();
        ok = (err == ERROR_SUCCESS);
        if (ok) {
          large_os_page_size = GetLargePageMinimum();
        }
      }
    }
    CloseHandle(token);
  }
  if (!ok) {
    if (err == 0) err = GetLastError();
    _mi_warning_message("cannot enable large OS page support, error %lu\n", err);
  }
  return (ok!=0);
}

void _mi_os_init(void) {
  // get the page size
  SYSTEM_INFO si;
  GetSystemInfo(&si);
  if (si.dwPageSize > 0) os_page_size = si.dwPageSize;
  if (si.dwAllocationGranularity > 0) os_alloc_granularity = si.dwAllocationGranularity;
  // get the VirtualAlloc2 function
  HINSTANCE  hDll;
  hDll = LoadLibrary(TEXT("kernelbase.dll"));
  if (hDll != NULL) {
    // use VirtualAlloc2FromApp if possible as it is available to Windows store apps
    pVirtualAlloc2 = (PVirtualAlloc2)(void (*)(void))GetProcAddress(hDll, "VirtualAlloc2FromApp");
    if (pVirtualAlloc2==NULL) pVirtualAlloc2 = (PVirtualAlloc2)(void (*)(void))GetProcAddress(hDll, "VirtualAlloc2");
    FreeLibrary(hDll);
  }
  hDll = LoadLibrary(TEXT("ntdll.dll"));
<<<<<<< HEAD
  if (hDll != NULL) {
    pNtAllocateVirtualMemoryEx = (PNtAllocateVirtualMemoryEx)GetProcAddress(hDll, "NtAllocateVirtualMemoryEx");
=======
  if (hDll != NULL) {    
    pNtAllocateVirtualMemoryEx = (PNtAllocateVirtualMemoryEx)(void (*)(void))GetProcAddress(hDll, "NtAllocateVirtualMemoryEx");
>>>>>>> ff9f2966
    FreeLibrary(hDll);
  }
  if (mi_option_is_enabled(mi_option_large_os_pages) || mi_option_is_enabled(mi_option_reserve_huge_os_pages)) {
    mi_win_enable_large_os_pages();
  }
}
#elif defined(__wasi__)
void _mi_os_init() {
  os_page_size = 0x10000; // WebAssembly has a fixed page size: 64KB
  os_alloc_granularity = 16;
}
#else
void _mi_os_init() {
  // get the page size
  long result = sysconf(_SC_PAGESIZE);
  if (result > 0) {
    os_page_size = (size_t)result;
    os_alloc_granularity = os_page_size;
  }
  if (mi_option_is_enabled(mi_option_large_os_pages)) {
    large_os_page_size = (1UL << 21); // 2MiB
  }
}
#endif


/* -----------------------------------------------------------
  Raw allocation on Windows (VirtualAlloc) and Unix's (mmap).
----------------------------------------------------------- */

static bool mi_os_mem_free(void* addr, size_t size, bool was_committed, mi_stats_t* stats)
{
  if (addr == NULL || size == 0 || _mi_os_is_huge_reserved(addr)) return true;
  bool err = false;
#if defined(_WIN32)
  err = (VirtualFree(addr, 0, MEM_RELEASE) == 0);
#elif defined(__wasi__)
  err = 0; // WebAssembly's heap cannot be shrunk
#else
  err = (munmap(addr, size) == -1);
#endif
  if (was_committed) _mi_stat_decrease(&stats->committed, size);
  _mi_stat_decrease(&stats->reserved, size);
  if (err) {
#pragma warning(suppress:4996)
    _mi_warning_message("munmap failed: %s, addr 0x%8li, size %lu\n", strerror(errno), (size_t)addr, size);
    return false;
  }
  else {
    return true;
  }
}

static void* mi_os_get_aligned_hint(size_t try_alignment, size_t size);

#ifdef _WIN32
static void* mi_win_virtual_allocx(void* addr, size_t size, size_t try_alignment, DWORD flags) {
#if defined(MEM_EXTENDED_PARAMETER_TYPE_BITS)
  // on modern Windows try use NtAllocateVirtualMemoryEx for 1GiB huge pages
  if ((size % ((uintptr_t)1 << 30)) == 0 /* 1GiB multiple */
    && (flags & MEM_LARGE_PAGES) != 0 && (flags & MEM_COMMIT) != 0 && (flags & MEM_RESERVE) != 0
    && (addr != NULL || try_alignment == 0 || try_alignment % _mi_os_page_size() == 0)
    && pNtAllocateVirtualMemoryEx != NULL)
  {
    #ifndef MEM_EXTENDED_PARAMETER_NONPAGED_HUGE
    #define MEM_EXTENDED_PARAMETER_NONPAGED_HUGE  (0x10)
    #endif
    MEM_EXTENDED_PARAMETER param = { 0, 0 };
    param.Type = 5; // == MemExtendedParameterAttributeFlags;
    param.ULong64 = MEM_EXTENDED_PARAMETER_NONPAGED_HUGE;
    SIZE_T psize = size;
    void*  base  = addr;
    NTSTATUS err = (*pNtAllocateVirtualMemoryEx)(GetCurrentProcess(), &base, &psize, flags, PAGE_READWRITE, &param, 1);
    if (err == 0) {
      return base;
    }
    else {
      // else fall back to regular large OS pages
      _mi_warning_message("unable to allocate huge (1GiB) page, trying large (2MiB) pages instead (error 0x%lx)\n", err);
    }
  }
#endif
#if (MI_INTPTR_SIZE >= 8)
  // on 64-bit systems, try to use the virtual address area after 4TiB for 4MiB aligned allocations
  void* hint;
  if (addr == NULL && (hint = mi_os_get_aligned_hint(try_alignment,size)) != NULL) {
    return VirtualAlloc(hint, size, flags, PAGE_READWRITE);
  }
#endif
#if defined(MEM_EXTENDED_PARAMETER_TYPE_BITS)
  // on modern Windows try use VirtualAlloc2 for aligned allocation
  if (try_alignment > 0 && (try_alignment % _mi_os_page_size()) == 0 && pVirtualAlloc2 != NULL) {
    MEM_ADDRESS_REQUIREMENTS reqs = { 0 };
    reqs.Alignment = try_alignment;
    MEM_EXTENDED_PARAMETER param = { 0 };
    param.Type = MemExtendedParameterAddressRequirements;
    param.Pointer = &reqs;
    return (*pVirtualAlloc2)(GetCurrentProcess(), addr, size, flags, PAGE_READWRITE, &param, 1);
  }
#endif
  return VirtualAlloc(addr, size, flags, PAGE_READWRITE);
}

static void* mi_win_virtual_alloc(void* addr, size_t size, size_t try_alignment, DWORD flags, bool large_only, bool allow_large, bool* is_large) {
  mi_assert_internal(!(large_only && !allow_large));
  static volatile _Atomic(uintptr_t) large_page_try_ok; // = 0;
  void* p = NULL;
  if ((large_only || use_large_os_page(size, try_alignment))
      && allow_large && (flags&MEM_COMMIT)!=0 && (flags&MEM_RESERVE)!=0) {
    uintptr_t try_ok = mi_atomic_read(&large_page_try_ok);
    if (!large_only && try_ok > 0) {
      // if a large page allocation fails, it seems the calls to VirtualAlloc get very expensive.
      // therefore, once a large page allocation failed, we don't try again for `large_page_try_ok` times.
      mi_atomic_cas_weak(&large_page_try_ok, try_ok - 1, try_ok);
    }
    else {
      // large OS pages must always reserve and commit.
      *is_large = true;
      p = mi_win_virtual_allocx(addr, size, try_alignment, flags | MEM_LARGE_PAGES);
      if (large_only) return p;
      // fall back to non-large page allocation on error (`p == NULL`).
      if (p == NULL) {
        mi_atomic_write(&large_page_try_ok,10);  // on error, don't try again for the next N allocations
      }
    }
  }
  if (p == NULL) {
    *is_large = ((flags&MEM_LARGE_PAGES) != 0);
    p = mi_win_virtual_allocx(addr, size, try_alignment, flags);
  }
  if (p == NULL) {
    _mi_warning_message("unable to allocate memory: error code: %i, addr: %p, size: 0x%x, large only: %d, allow_large: %d\n", GetLastError(), addr, size, large_only, allow_large);
  }
  return p;
}

#elif defined(__wasi__)
static void* mi_wasm_heap_grow(size_t size, size_t try_alignment) {
  uintptr_t base = __builtin_wasm_memory_size(0) * _mi_os_page_size();
  uintptr_t aligned_base = _mi_align_up(base, (uintptr_t) try_alignment);
  size_t alloc_size = _mi_align_up( aligned_base - base + size, _mi_os_page_size());
  mi_assert(alloc_size >= size && (alloc_size % _mi_os_page_size()) == 0);
  if (alloc_size < size) return NULL;
  if (__builtin_wasm_memory_grow(0, alloc_size / _mi_os_page_size()) == SIZE_MAX) {
    errno = ENOMEM;
    return NULL;
  }
  return (void*)aligned_base;
}
#else
#define MI_OS_USE_MMAP
static void* mi_unix_mmapx(void* addr, size_t size, size_t try_alignment, int protect_flags, int flags, int fd) {
  void* p = NULL;
  #if (MI_INTPTR_SIZE >= 8) && !defined(MAP_ALIGNED)
  // on 64-bit systems, use the virtual address area after 4TiB for 4MiB aligned allocations
  void* hint;
  if (addr == NULL && (hint = mi_os_get_aligned_hint(try_alignment, size)) != NULL) {
    p = mmap(hint,size,protect_flags,flags,fd,0);
    if (p==MAP_FAILED) p = NULL; // fall back to regular mmap
  }
  #else
  UNUSED(try_alignment);
  #endif
  if (p==NULL) {
    p = mmap(addr,size,protect_flags,flags,fd,0);
    if (p==MAP_FAILED) p = NULL;
  }
  return p;
}

static void* mi_unix_mmap(void* addr, size_t size, size_t try_alignment, int protect_flags, bool large_only, bool allow_large, bool* is_large) {
  void* p = NULL;
  #if !defined(MAP_ANONYMOUS)
  #define MAP_ANONYMOUS  MAP_ANON
  #endif
  int flags = MAP_PRIVATE | MAP_ANONYMOUS;
  int fd = -1;
  #if defined(MAP_ALIGNED)  // BSD
  if (try_alignment > 0) {
    size_t n = _mi_bsr(try_alignment);
    if (((size_t)1 << n) == try_alignment && n >= 12 && n <= 30) {  // alignment is a power of 2 and 4096 <= alignment <= 1GiB
      flags |= MAP_ALIGNED(n);
    }
  }
  #endif
  #if defined(PROT_MAX)
  protect_flags |= PROT_MAX(PROT_READ | PROT_WRITE); // BSD
  #endif
  #if defined(VM_MAKE_TAG)
  // macOS: tracking anonymous page with a specific ID. (All up to 98 are taken officially but LLVM sanitizers had taken 99)
  int os_tag = (int)mi_option_get(mi_option_os_tag);
  if (os_tag < 100 || os_tag > 255) os_tag = 100;
  fd = VM_MAKE_TAG(os_tag);
  #endif
  if ((large_only || use_large_os_page(size, try_alignment)) && allow_large) {
    static volatile _Atomic(uintptr_t) large_page_try_ok; // = 0;
    uintptr_t try_ok = mi_atomic_read(&large_page_try_ok);
    if (!large_only && try_ok > 0) {
      // If the OS is not configured for large OS pages, or the user does not have
      // enough permission, the `mmap` will always fail (but it might also fail for other reasons).
      // Therefore, once a large page allocation failed, we don't try again for `large_page_try_ok` times
      // to avoid too many failing calls to mmap.
      mi_atomic_cas_weak(&large_page_try_ok, try_ok - 1, try_ok);
    }
    else {
      int lflags = flags;
      int lfd = fd;
      #ifdef MAP_ALIGNED_SUPER
      lflags |= MAP_ALIGNED_SUPER;
      #endif
      #ifdef MAP_HUGETLB
      lflags |= MAP_HUGETLB;
      #endif
      #ifdef MAP_HUGE_1GB
      if ((size % ((uintptr_t)1 << 30)) == 0) {
        lflags |= MAP_HUGE_1GB;
      }
      else
      #endif
      {
        #ifdef MAP_HUGE_2MB
        lflags |= MAP_HUGE_2MB;
        #endif
      }
      #ifdef VM_FLAGS_SUPERPAGE_SIZE_2MB
      lfd |= VM_FLAGS_SUPERPAGE_SIZE_2MB;
      #endif
      if (large_only || lflags != flags) {
        // try large OS page allocation
        *is_large = true;
        p = mi_unix_mmapx(addr, size, try_alignment, protect_flags, lflags, lfd);
        #ifdef MAP_HUGE_1GB
        if (p == NULL && (lflags & MAP_HUGE_1GB) != 0) {
          _mi_warning_message("unable to allocate huge (1GiB) page, trying large (2MiB) pages instead (error %i)\n", errno);
          lflags = ((lflags & ~MAP_HUGE_1GB) | MAP_HUGE_2MB);
          p = mi_unix_mmapx(addr, size, try_alignment, protect_flags, lflags, lfd);
        }
        #endif
        if (large_only) return p;
        if (p == NULL) {
          mi_atomic_write(&large_page_try_ok, 10);  // on error, don't try again for the next N allocations
        }
      }
    }
  }
  if (p == NULL) {
    *is_large = false;
    p = mi_unix_mmapx(addr, size, try_alignment, protect_flags, flags, fd);
    #if defined(MADV_HUGEPAGE)
    // Many Linux systems don't allow MAP_HUGETLB but they support instead
    // transparent huge pages (TPH). It is not required to call `madvise` with MADV_HUGE
    // though since properly aligned allocations will already use large pages if available
    // in that case -- in particular for our large regions (in `memory.c`).
    // However, some systems only allow TPH if called with explicit `madvise`, so
    // when large OS pages are enabled for mimalloc, we call `madvice` anyways.
    if (allow_large && use_large_os_page(size, try_alignment)) {
      if (madvise(p, size, MADV_HUGEPAGE) == 0) {
        *is_large = true; // possibly
      };
    }
    #endif
  }
  return p;
}
#endif

// On 64-bit systems, we can do efficient aligned allocation by using
// the 4TiB to 30TiB area to allocate them.
#if (MI_INTPTR_SIZE >= 8) && (defined(_WIN32) || (defined(MI_OS_USE_MMAP) && !defined(MAP_ALIGNED)))
static volatile _Atomic(intptr_t) aligned_base;

// Return a 4MiB aligned address that is probably available
static void* mi_os_get_aligned_hint(size_t try_alignment, size_t size) {
  if (try_alignment == 0 || try_alignment > MI_SEGMENT_SIZE) return NULL;
  if ((size%MI_SEGMENT_SIZE) != 0) return NULL;
  intptr_t hint = mi_atomic_add(&aligned_base, size);
  if (hint == 0 || hint > ((intptr_t)30<<40)) { // try to wrap around after 30TiB (area after 32TiB is used for huge OS pages)
    intptr_t init = ((intptr_t)4 << 40); // start at 4TiB area
    #if (MI_SECURE>0 || MI_DEBUG==0)     // security: randomize start of aligned allocations unless in debug mode
    uintptr_t r = _mi_random_init((uintptr_t)&mi_os_get_aligned_hint ^ hint);
    init = init + (MI_SEGMENT_SIZE * ((r>>17) & 0xFFFF));  // (randomly 0-64k)*4MiB == 0 to 256GiB
    #endif
    mi_atomic_cas_strong(mi_atomic_cast(uintptr_t, &aligned_base), init, hint + size);
    hint = mi_atomic_add(&aligned_base, size); // this may still give 0 or > 30TiB but that is ok, it is a hint after all
  }
  if (hint%try_alignment != 0) return NULL;
  return (void*)hint;
}
#else
static void* mi_os_get_aligned_hint(size_t try_alignment, size_t size) {
  UNUSED(try_alignment); UNUSED(size);
  return NULL;
}
#endif


// Primitive allocation from the OS.
// Note: the `try_alignment` is just a hint and the returned pointer is not guaranteed to be aligned.
static void* mi_os_mem_alloc(size_t size, size_t try_alignment, bool commit, bool allow_large, bool* is_large, mi_stats_t* stats) {
  mi_assert_internal(size > 0 && (size % _mi_os_page_size()) == 0);
  if (size == 0) return NULL;
  if (!commit) allow_large = false;

  void* p = NULL;
  /*
  if (commit && allow_large) {
    p = _mi_os_try_alloc_from_huge_reserved(size, try_alignment);
    if (p != NULL) {
      *is_large = true;
      return p;
    }
  }
  */

  #if defined(_WIN32)
    int flags = MEM_RESERVE;
    if (commit) flags |= MEM_COMMIT;
    p = mi_win_virtual_alloc(NULL, size, try_alignment, flags, false, allow_large, is_large);
  #elif defined(__wasi__)
    *is_large = false;
    p = mi_wasm_heap_grow(size, try_alignment);
  #else
    int protect_flags = (commit ? (PROT_WRITE | PROT_READ) : PROT_NONE);
    p = mi_unix_mmap(NULL, size, try_alignment, protect_flags, false, allow_large, is_large);
  #endif
  _mi_stat_increase(&stats->mmap_calls, 1);
  if (p != NULL) {
    _mi_stat_increase(&stats->reserved, size);
    if (commit) { _mi_stat_increase(&stats->committed, size); }
  }
  return p;
}


// Primitive aligned allocation from the OS.
// This function guarantees the allocated memory is aligned.
static void* mi_os_mem_alloc_aligned(size_t size, size_t alignment, bool commit, bool allow_large, bool* is_large, mi_stats_t* stats) {
  mi_assert_internal(alignment >= _mi_os_page_size() && ((alignment & (alignment - 1)) == 0));
  mi_assert_internal(size > 0 && (size % _mi_os_page_size()) == 0);
  if (!commit) allow_large = false;
  if (!(alignment >= _mi_os_page_size() && ((alignment & (alignment - 1)) == 0))) return NULL;
  size = _mi_align_up(size, _mi_os_page_size());

  // try first with a hint (this will be aligned directly on Win 10+ or BSD)
  void* p = mi_os_mem_alloc(size, alignment, commit, allow_large, is_large, stats);
  if (p == NULL) return NULL;

  // if not aligned, free it, overallocate, and unmap around it
  if (((uintptr_t)p % alignment != 0)) {
    mi_os_mem_free(p, size, commit, stats);
    if (size >= (SIZE_MAX - alignment)) return NULL; // overflow
    size_t over_size = size + alignment;

#if _WIN32
    // over-allocate and than re-allocate exactly at an aligned address in there.
    // this may fail due to threads allocating at the same time so we
    // retry this at most 3 times before giving up.
    // (we can not decommit around the overallocation on Windows, because we can only
    //  free the original pointer, not one pointing inside the area)
    int flags = MEM_RESERVE;
    if (commit) flags |= MEM_COMMIT;
    for (int tries = 0; tries < 3; tries++) {
      // over-allocate to determine a virtual memory range
      p = mi_os_mem_alloc(over_size, alignment, commit, false, is_large, stats);
      if (p == NULL) return NULL; // error
      if (((uintptr_t)p % alignment) == 0) {
        // if p happens to be aligned, just decommit the left-over area
        _mi_os_decommit((uint8_t*)p + size, over_size - size, stats);
        break;
      }
      else {
        // otherwise free and allocate at an aligned address in there
        mi_os_mem_free(p, over_size, commit, stats);
        void* aligned_p = mi_align_up_ptr(p, alignment);
        p = mi_win_virtual_alloc(aligned_p, size, alignment, flags, false, allow_large, is_large);
        if (p == aligned_p) break; // success!
        if (p != NULL) { // should not happen?
          mi_os_mem_free(p, size, commit, stats);
          p = NULL;
        }
      }
    }
#else
    // overallocate...
    p = mi_os_mem_alloc(over_size, alignment, commit, false, is_large, stats);
    if (p == NULL) return NULL;
    // and selectively unmap parts around the over-allocated area.
    void* aligned_p = mi_align_up_ptr(p, alignment);
    size_t pre_size = (uint8_t*)aligned_p - (uint8_t*)p;
    size_t mid_size = _mi_align_up(size, _mi_os_page_size());
    size_t post_size = over_size - pre_size - mid_size;
    mi_assert_internal(pre_size < over_size && post_size < over_size && mid_size >= size);
    if (pre_size > 0)  mi_os_mem_free(p, pre_size, commit, stats);
    if (post_size > 0) mi_os_mem_free((uint8_t*)aligned_p + mid_size, post_size, commit, stats);
    // we can return the aligned pointer on `mmap` systems
    p = aligned_p;
#endif
  }

  mi_assert_internal(p == NULL || (p != NULL && ((uintptr_t)p % alignment) == 0));
  return p;
}

/* -----------------------------------------------------------
  OS API: alloc, free, alloc_aligned
----------------------------------------------------------- */

void* _mi_os_alloc(size_t size, mi_stats_t* stats) {
  if (size == 0) return NULL;
  size = _mi_os_good_alloc_size(size);
  bool is_large = false;
  return mi_os_mem_alloc(size, 0, true, false, &is_large, stats);
}

void  _mi_os_free_ex(void* p, size_t size, bool was_committed, mi_stats_t* stats) {
  if (size == 0 || p == NULL) return;
  size = _mi_os_good_alloc_size(size);
  mi_os_mem_free(p, size, was_committed, stats);
}

void  _mi_os_free(void* p, size_t size, mi_stats_t* stats) {
  _mi_os_free_ex(p, size, true, stats);
}

void* _mi_os_alloc_aligned(size_t size, size_t alignment, bool commit, bool* large, mi_os_tld_t* tld)
{
  if (size == 0) return NULL;
  size = _mi_os_good_alloc_size(size);
  alignment = _mi_align_up(alignment, _mi_os_page_size());
  bool allow_large = false;
  if (large != NULL) {
    allow_large = *large;
    *large = false;
  }
  return mi_os_mem_alloc_aligned(size, alignment, commit, allow_large, (large!=NULL?large:&allow_large), tld->stats);
}



/* -----------------------------------------------------------
  OS memory API: reset, commit, decommit, protect, unprotect.
----------------------------------------------------------- */


// OS page align within a given area, either conservative (pages inside the area only),
// or not (straddling pages outside the area is possible)
static void* mi_os_page_align_areax(bool conservative, void* addr, size_t size, size_t* newsize) {
  mi_assert(addr != NULL && size > 0);
  if (newsize != NULL) *newsize = 0;
  if (size == 0 || addr == NULL) return NULL;

  // page align conservatively within the range
  void* start = (conservative ? mi_align_up_ptr(addr, _mi_os_page_size())
    : mi_align_down_ptr(addr, _mi_os_page_size()));
  void* end = (conservative ? mi_align_down_ptr((uint8_t*)addr + size, _mi_os_page_size())
    : mi_align_up_ptr((uint8_t*)addr + size, _mi_os_page_size()));
  ptrdiff_t diff = (uint8_t*)end - (uint8_t*)start;
  if (diff <= 0) return NULL;

  mi_assert_internal((conservative && (size_t)diff <= size) || (!conservative && (size_t)diff >= size));
  if (newsize != NULL) *newsize = (size_t)diff;
  return start;
}

static void* mi_os_page_align_area_conservative(void* addr, size_t size, size_t* newsize) {
  return mi_os_page_align_areax(true, addr, size, newsize);
}

// Commit/Decommit memory.
// Usuelly commit is aligned liberal, while decommit is aligned conservative.
// (but not for the reset version where we want commit to be conservative as well)
static bool mi_os_commitx(void* addr, size_t size, bool commit, bool conservative, bool* is_zero, mi_stats_t* stats) {
  // page align in the range, commit liberally, decommit conservative
  *is_zero = false;
  size_t csize;
  void* start = mi_os_page_align_areax(conservative, addr, size, &csize);
  if (csize == 0 || _mi_os_is_huge_reserved(addr)) return true;
  int err = 0;
  if (commit) {
    _mi_stat_increase(&stats->committed, csize);
    _mi_stat_increase(&stats->commit_calls, 1);
  }
  else {
    _mi_stat_decrease(&stats->committed, csize);
  }

  #if defined(_WIN32)
  if (commit) {
    // if the memory was already committed, the call succeeds but it is not zero'd
    // *is_zero = true;
    void* p = VirtualAlloc(start, csize, MEM_COMMIT, PAGE_READWRITE);
    err = (p == start ? 0 : GetLastError());
  }
  else {
    BOOL ok = VirtualFree(start, csize, MEM_DECOMMIT);
    err = (ok ? 0 : GetLastError());
  }
  #elif defined(__wasi__)
  // WebAssembly guests can't control memory protection
  #else
  err = mprotect(start, csize, (commit ? (PROT_READ | PROT_WRITE) : PROT_NONE));
  if (err != 0) { err = errno; }
  #endif
  if (err != 0) {
    _mi_warning_message("commit/decommit error: start: 0x%p, csize: 0x%x, err: %i\n", start, csize, err);
  }
  mi_assert_internal(err == 0);
  return (err == 0);
}

bool _mi_os_commit(void* addr, size_t size, bool* is_zero, mi_stats_t* stats) {
  return mi_os_commitx(addr, size, true, false /* conservative? */, is_zero, stats);
}

bool _mi_os_decommit(void* addr, size_t size, mi_stats_t* stats) {
  bool is_zero;
  return mi_os_commitx(addr, size, false, true /* conservative? */, &is_zero, stats);
}

bool _mi_os_commit_unreset(void* addr, size_t size, bool* is_zero, mi_stats_t* stats) {
  return mi_os_commitx(addr, size, true, true /* conservative? */, is_zero, stats);
}


// Signal to the OS that the address range is no longer in use
// but may be used later again. This will release physical memory
// pages and reduce swapping while keeping the memory committed.
// We page align to a conservative area inside the range to reset.
static bool mi_os_resetx(void* addr, size_t size, bool reset, mi_stats_t* stats) {
  // page align conservatively within the range
  size_t csize;
  void* start = mi_os_page_align_area_conservative(addr, size, &csize);
  if (csize == 0 || _mi_os_is_huge_reserved(addr)) return true;
  if (reset) _mi_stat_increase(&stats->reset, csize);
        else _mi_stat_decrease(&stats->reset, csize);
  if (!reset) return true; // nothing to do on unreset!

  #if (MI_DEBUG>1)
  if (MI_SECURE==0) {
    memset(start, 0, csize); // pretend it is eagerly reset
  }
  #endif

#if defined(_WIN32)
  // Testing shows that for us (on `malloc-large`) MEM_RESET is 2x faster than DiscardVirtualMemory
  void* p = VirtualAlloc(start, csize, MEM_RESET, PAGE_READWRITE);
  mi_assert_internal(p == start);
  #if 1
  if (p == start && start != NULL) {
    VirtualUnlock(start,csize); // VirtualUnlock after MEM_RESET removes the memory from the working set
  }
  #endif
  if (p != start) return false;
#else
#if defined(MADV_FREE)
  static int advice = MADV_FREE;
  int err = madvise(start, csize, advice);
  if (err != 0 && errno == EINVAL && advice == MADV_FREE) {
    // if MADV_FREE is not supported, fall back to MADV_DONTNEED from now on
    advice = MADV_DONTNEED;
    err = madvise(start, csize, advice);
  }
#elif defined(__wasi__)
  int err = 0;
#else
  int err = madvise(start, csize, MADV_DONTNEED);
#endif
  if (err != 0) {
    _mi_warning_message("madvise reset error: start: 0x%p, csize: 0x%x, errno: %i\n", start, csize, errno);
  }
  //mi_assert(err == 0);
  if (err != 0) return false;
#endif
  return true;
}

// Signal to the OS that the address range is no longer in use
// but may be used later again. This will release physical memory
// pages and reduce swapping while keeping the memory committed.
// We page align to a conservative area inside the range to reset.
bool _mi_os_reset(void* addr, size_t size, mi_stats_t* stats) {
  if (mi_option_is_enabled(mi_option_reset_decommits)) {
    return _mi_os_decommit(addr,size,stats);
  }
  else {
    return mi_os_resetx(addr, size, true, stats);
  }
}

bool _mi_os_unreset(void* addr, size_t size, bool* is_zero, mi_stats_t* stats) {
  if (mi_option_is_enabled(mi_option_reset_decommits)) {
    return _mi_os_commit_unreset(addr, size, is_zero, stats);  // re-commit it (conservatively!)
  }
  else {
    *is_zero = false;
    return mi_os_resetx(addr, size, false, stats);
  }
}


// Protect a region in memory to be not accessible.
static  bool mi_os_protectx(void* addr, size_t size, bool protect) {
  // page align conservatively within the range
  size_t csize = 0;
  void* start = mi_os_page_align_area_conservative(addr, size, &csize);
  if (csize == 0) return false;
  if (_mi_os_is_huge_reserved(addr)) {
	  _mi_warning_message("cannot mprotect memory allocated in huge OS pages\n");
  }
  int err = 0;
#ifdef _WIN32
  DWORD oldprotect = 0;
  BOOL ok = VirtualProtect(start, csize, protect ? PAGE_NOACCESS : PAGE_READWRITE, &oldprotect);
  err = (ok ? 0 : GetLastError());
#elif defined(__wasi__)
  err = 0;
#else
  err = mprotect(start, csize, protect ? PROT_NONE : (PROT_READ | PROT_WRITE));
  if (err != 0) { err = errno; }
#endif
  if (err != 0) {
    _mi_warning_message("mprotect error: start: 0x%p, csize: 0x%x, err: %i\n", start, csize, err);
  }
  return (err == 0);
}

bool _mi_os_protect(void* addr, size_t size) {
  return mi_os_protectx(addr, size, true);
}

bool _mi_os_unprotect(void* addr, size_t size) {
  return mi_os_protectx(addr, size, false);
}



bool _mi_os_shrink(void* p, size_t oldsize, size_t newsize, mi_stats_t* stats) {
  // page align conservatively within the range
  mi_assert_internal(oldsize > newsize && p != NULL);
  if (oldsize < newsize || p == NULL) return false;
  if (oldsize == newsize) return true;

  // oldsize and newsize should be page aligned or we cannot shrink precisely
  void* addr = (uint8_t*)p + newsize;
  size_t size = 0;
  void* start = mi_os_page_align_area_conservative(addr, oldsize - newsize, &size);
  if (size == 0 || start != addr) return false;

#ifdef _WIN32
  // we cannot shrink on windows, but we can decommit
  return _mi_os_decommit(start, size, stats);
#else
  return mi_os_mem_free(start, size, true, stats);
#endif
}


/* ----------------------------------------------------------------------------
Support for huge OS pages (1Gib) that are reserved up-front and never
released. Only regions are allocated in here (see `memory.c`) so the memory
will be reused.
-----------------------------------------------------------------------------*/
#define MI_HUGE_OS_PAGE_SIZE ((size_t)1 << 30)  // 1GiB

typedef struct mi_huge_info_s {
  volatile _Atomic(void*)  start;     // start of huge page area (32TiB)
  volatile _Atomic(size_t) reserved;  // total reserved size
  volatile _Atomic(size_t) used;      // currently allocated
} mi_huge_info_t;

static mi_huge_info_t os_huge_reserved = { NULL, 0, ATOMIC_VAR_INIT(0) };

bool _mi_os_is_huge_reserved(void* p) {
  return (mi_atomic_read_ptr(&os_huge_reserved.start) != NULL &&
          p >= mi_atomic_read_ptr(&os_huge_reserved.start) &&
          (uint8_t*)p < (uint8_t*)mi_atomic_read_ptr(&os_huge_reserved.start) + mi_atomic_read(&os_huge_reserved.reserved));
}

void* _mi_os_try_alloc_from_huge_reserved(size_t size, size_t try_alignment)
{
  // only allow large aligned allocations (e.g. regions)
  if (size < MI_SEGMENT_SIZE || (size % MI_SEGMENT_SIZE) != 0) return NULL;
  if (try_alignment > MI_SEGMENT_SIZE) return NULL;
  if (mi_atomic_read_ptr(&os_huge_reserved.start)==NULL) return NULL;
  if (mi_atomic_read(&os_huge_reserved.used) >= mi_atomic_read(&os_huge_reserved.reserved)) return NULL; // already full

  // always aligned
  mi_assert_internal(mi_atomic_read(&os_huge_reserved.used) % MI_SEGMENT_SIZE == 0 );
  mi_assert_internal( (uintptr_t)mi_atomic_read_ptr(&os_huge_reserved.start) % MI_SEGMENT_SIZE == 0 );

  // try to reserve space
  size_t base = mi_atomic_addu( &os_huge_reserved.used, size );
  if ((base + size) > os_huge_reserved.reserved) {
    // "free" our over-allocation
    mi_atomic_subu( &os_huge_reserved.used, size);
    return NULL;
  }

  // success!
  uint8_t* p = (uint8_t*)mi_atomic_read_ptr(&os_huge_reserved.start) + base;
  mi_assert_internal( (uintptr_t)p % MI_SEGMENT_SIZE == 0 );
  return p;
}

/*
static void mi_os_free_huge_reserved() {
  uint8_t* addr = os_huge_reserved.start;
  size_t total  = os_huge_reserved.reserved;
  os_huge_reserved.reserved = 0;
  os_huge_reserved.start = NULL;
  for( size_t current = 0; current < total; current += MI_HUGE_OS_PAGE_SIZE) {
    _mi_os_free(addr + current, MI_HUGE_OS_PAGE_SIZE, &_mi_stats_main);
  }
}
*/

#if !(MI_INTPTR_SIZE >= 8 && (defined(_WIN32) || defined(MI_OS_USE_MMAP)))
int mi_reserve_huge_os_pages(size_t pages, double max_secs, size_t* pages_reserved) mi_attr_noexcept {
  UNUSED(pages); UNUSED(max_secs);
  if (pages_reserved != NULL) *pages_reserved = 0;
  return ENOMEM;
}
#else
int mi_reserve_huge_os_pages( size_t pages, double max_secs, size_t* pages_reserved ) mi_attr_noexcept
{
  if (pages_reserved != NULL) *pages_reserved = 0;
  if (max_secs==0) return ETIMEDOUT; // timeout
  if (pages==0) return 0;            // ok
  if (!mi_atomic_cas_ptr_strong(&os_huge_reserved.start,(void*)1,NULL)) return ETIMEDOUT; // already reserved

  // Set the start address after the 32TiB area
  uint8_t* start = (uint8_t*)((uintptr_t)32 << 40); // 32TiB virtual start address
  #if (MI_SECURE>0 || MI_DEBUG==0)     // security: randomize start of huge pages unless in debug mode
  uintptr_t r = _mi_random_init((uintptr_t)&mi_reserve_huge_os_pages);
  start = start + ((uintptr_t)MI_HUGE_OS_PAGE_SIZE * ((r>>17) & 0x3FF));  // (randomly 0-1024)*1GiB == 0 to 1TiB
  #endif

  // Allocate one page at the time but try to place them contiguously
  // We allocate one page at the time to be able to abort if it takes too long
  double start_t = _mi_clock_start();
  uint8_t* addr = start;  // current top of the allocations
  for (size_t page = 0; page < pages; page++, addr += MI_HUGE_OS_PAGE_SIZE ) {
    // allocate a page
    void* p = NULL;
    bool is_large = true;
    #ifdef _WIN32
    if (page==0) { mi_win_enable_large_os_pages(); }
    p = mi_win_virtual_alloc(addr, MI_HUGE_OS_PAGE_SIZE, 0, MEM_LARGE_PAGES | MEM_COMMIT | MEM_RESERVE, true, true, &is_large);
    #elif defined(MI_OS_USE_MMAP)
    p = mi_unix_mmap(addr, MI_HUGE_OS_PAGE_SIZE, 0, PROT_READ | PROT_WRITE, true, true, &is_large);
    #else
    // always fail
    #endif

    // Did we succeed at a contiguous address?
    if (p != addr) {
      // no success, issue a warning and return with an error
      if (p != NULL) {
        _mi_warning_message("could not allocate contiguous huge page %zu at 0x%p\n", page, addr);
        _mi_os_free(p, MI_HUGE_OS_PAGE_SIZE, &_mi_stats_main );
      }
      else {
        #ifdef _WIN32
        int err = GetLastError();
        #else
        int err = errno;
        #endif
        _mi_warning_message("could not allocate huge page %zu at 0x%p, error: %i\n", page, addr, err);
      }
      return ENOMEM;
    }
    // success, record it
    if (page==0) {
      mi_atomic_write_ptr(&os_huge_reserved.start, addr);  // don't switch the order of these writes
      mi_atomic_write(&os_huge_reserved.reserved, MI_HUGE_OS_PAGE_SIZE);
    }
    else {
      mi_atomic_addu(&os_huge_reserved.reserved,MI_HUGE_OS_PAGE_SIZE);
    }
    _mi_stat_increase(&_mi_stats_main.committed, MI_HUGE_OS_PAGE_SIZE);
    _mi_stat_increase(&_mi_stats_main.reserved, MI_HUGE_OS_PAGE_SIZE);
    if (pages_reserved != NULL) { *pages_reserved = page + 1; }

    // check for timeout
    double elapsed = _mi_clock_end(start_t);
    if (elapsed > max_secs) return ETIMEDOUT;
    if (page >= 1) {
      double estimate = ((elapsed / (double)(page+1)) * (double)pages);
      if (estimate > 1.5*max_secs) return ETIMEDOUT; // seems like we are going to timeout
    }
  }
  _mi_verbose_message("reserved %zu huge pages\n", pages);
  return 0;
}
#endif<|MERGE_RESOLUTION|>--- conflicted
+++ resolved
@@ -150,13 +150,8 @@
     FreeLibrary(hDll);
   }
   hDll = LoadLibrary(TEXT("ntdll.dll"));
-<<<<<<< HEAD
-  if (hDll != NULL) {
-    pNtAllocateVirtualMemoryEx = (PNtAllocateVirtualMemoryEx)GetProcAddress(hDll, "NtAllocateVirtualMemoryEx");
-=======
   if (hDll != NULL) {    
     pNtAllocateVirtualMemoryEx = (PNtAllocateVirtualMemoryEx)(void (*)(void))GetProcAddress(hDll, "NtAllocateVirtualMemoryEx");
->>>>>>> ff9f2966
     FreeLibrary(hDll);
   }
   if (mi_option_is_enabled(mi_option_large_os_pages) || mi_option_is_enabled(mi_option_reserve_huge_os_pages)) {
