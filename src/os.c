/* ----------------------------------------------------------------------------
Copyright (c) 2018-2021, Microsoft Research, Daan Leijen
This is free software; you can redistribute it and/or modify it under the
terms of the MIT license. A copy of the license can be found in the file
"LICENSE" at the root of this distribution.
-----------------------------------------------------------------------------*/
#ifndef _DEFAULT_SOURCE
#define _DEFAULT_SOURCE   // ensure mmap flags are defined
#endif

#if defined(__sun)
// illumos provides new mman.h api when any of these are defined
// otherwise the old api based on caddr_t which predates the void pointers one.
// stock solaris provides only the former, chose to atomically to discard those
// flags only here rather than project wide tough.
#undef _XOPEN_SOURCE
#undef _POSIX_C_SOURCE
#endif
#include "mimalloc.h"
#include "mimalloc-internal.h"
#include "mimalloc-atomic.h"

#include <string.h>  // strerror

#ifdef _MSC_VER
#pragma warning(disable:4996)  // strerror
#endif

#if defined(__wasi__)
#define MI_USE_SBRK
#endif

#if defined(_WIN32)
#include <windows.h>
#elif defined(__wasi__)
#include <unistd.h>    // sbrk
#else
#include <sys/mman.h>  // mmap
#include <unistd.h>    // sysconf
#if defined(__linux__)
#include <features.h>
#include <fcntl.h>
#if defined(__GLIBC__)
#include <linux/mman.h> // linux mmap flags
#else
#include <sys/mman.h>
#endif
#endif
#if defined(__APPLE__)
#include <TargetConditionals.h>
#if !TARGET_IOS_IPHONE && !TARGET_IOS_SIMULATOR
#include <mach/vm_statistics.h>
#endif
#endif
#if defined(__FreeBSD__) || defined(__DragonFly__)
#include <sys/param.h>
#if __FreeBSD_version >= 1200000
#include <sys/cpuset.h>
#include <sys/domainset.h>
#endif
#include <sys/sysctl.h>
#endif
#endif

/* -----------------------------------------------------------
  Initialization.
  On windows initializes support for aligned allocation and
  large OS pages (if MIMALLOC_LARGE_OS_PAGES is true).
----------------------------------------------------------- */
bool    _mi_os_decommit(void* addr, size_t size, mi_stats_t* stats);

static void* mi_align_up_ptr(void* p, size_t alignment) {
  return (void*)_mi_align_up((uintptr_t)p, alignment);
}

static void* mi_align_down_ptr(void* p, size_t alignment) {
  return (void*)_mi_align_down((uintptr_t)p, alignment);
}

// page size (initialized properly in `os_init`)
static size_t os_page_size = 4096;

// minimal allocation granularity
static size_t os_alloc_granularity = 4096;

// if non-zero, use large page allocation
static size_t large_os_page_size = 0;

// is memory overcommit allowed? 
// set dynamically in _mi_os_init (and if true we use MAP_NORESERVE)
static bool os_overcommit = true;

bool _mi_os_has_overcommit(void) {
  return os_overcommit;
}

// OS (small) page size
size_t _mi_os_page_size() {
  return os_page_size;
}

// if large OS pages are supported (2 or 4MiB), then return the size, otherwise return the small page size (4KiB)
size_t _mi_os_large_page_size(void) {
  return (large_os_page_size != 0 ? large_os_page_size : _mi_os_page_size());
}

#if !defined(MI_USE_SBRK) && !defined(__wasi__)
static bool use_large_os_page(size_t size, size_t alignment) {
  // if we have access, check the size and alignment requirements
  if (large_os_page_size == 0 || !mi_option_is_enabled(mi_option_large_os_pages)) return false;
  return ((size % large_os_page_size) == 0 && (alignment % large_os_page_size) == 0);
}
#endif

// round to a good OS allocation size (bounded by max 12.5% waste)
size_t _mi_os_good_alloc_size(size_t size) {
  size_t align_size;
  if (size < 512*MI_KiB) align_size = _mi_os_page_size();
  else if (size < 2*MI_MiB) align_size = 64*MI_KiB;
  else if (size < 8*MI_MiB) align_size = 256*MI_KiB;
  else if (size < 32*MI_MiB) align_size = 1*MI_MiB;
  else align_size = 4*MI_MiB;
  if (mi_unlikely(size >= (SIZE_MAX - align_size))) return size; // possible overflow?
  return _mi_align_up(size, align_size);
}

#if defined(_WIN32)
// We use VirtualAlloc2 for aligned allocation, but it is only supported on Windows 10 and Windows Server 2016.
// So, we need to look it up dynamically to run on older systems. (use __stdcall for 32-bit compatibility)
// NtAllocateVirtualAllocEx is used for huge OS page allocation (1GiB)
//
// We hide MEM_EXTENDED_PARAMETER to compile with older SDK's.
#include <winternl.h>
typedef PVOID    (__stdcall *PVirtualAlloc2)(HANDLE, PVOID, SIZE_T, ULONG, ULONG, /* MEM_EXTENDED_PARAMETER* */ void*, ULONG);
typedef NTSTATUS (__stdcall *PNtAllocateVirtualMemoryEx)(HANDLE, PVOID*, SIZE_T*, ULONG, ULONG, /* MEM_EXTENDED_PARAMETER* */ PVOID, ULONG);
static PVirtualAlloc2 pVirtualAlloc2 = NULL;
static PNtAllocateVirtualMemoryEx pNtAllocateVirtualMemoryEx = NULL;

// Similarly, GetNumaProcesorNodeEx is only supported since Windows 7
#if (_WIN32_WINNT < 0x601)  // before Win7
typedef struct _PROCESSOR_NUMBER { WORD Group; BYTE Number; BYTE Reserved; } PROCESSOR_NUMBER, *PPROCESSOR_NUMBER;
#endif
typedef VOID (__stdcall *PGetCurrentProcessorNumberEx)(PPROCESSOR_NUMBER ProcNumber);
typedef BOOL (__stdcall *PGetNumaProcessorNodeEx)(PPROCESSOR_NUMBER Processor, PUSHORT NodeNumber);
typedef BOOL (__stdcall* PGetNumaNodeProcessorMaskEx)(USHORT Node, PGROUP_AFFINITY ProcessorMask);
static PGetCurrentProcessorNumberEx pGetCurrentProcessorNumberEx = NULL;
static PGetNumaProcessorNodeEx      pGetNumaProcessorNodeEx = NULL;
static PGetNumaNodeProcessorMaskEx  pGetNumaNodeProcessorMaskEx = NULL;

static bool mi_win_enable_large_os_pages()
{
  if (large_os_page_size > 0) return true;

  // Try to see if large OS pages are supported
  // To use large pages on Windows, we first need access permission
  // Set "Lock pages in memory" permission in the group policy editor
  // <https://devblogs.microsoft.com/oldnewthing/20110128-00/?p=11643>
  unsigned long err = 0;
  HANDLE token = NULL;
  BOOL ok = OpenProcessToken(GetCurrentProcess(), TOKEN_ADJUST_PRIVILEGES | TOKEN_QUERY, &token);
  if (ok) {
    TOKEN_PRIVILEGES tp;
    ok = LookupPrivilegeValue(NULL, TEXT("SeLockMemoryPrivilege"), &tp.Privileges[0].Luid);
    if (ok) {
      tp.PrivilegeCount = 1;
      tp.Privileges[0].Attributes = SE_PRIVILEGE_ENABLED;
      ok = AdjustTokenPrivileges(token, FALSE, &tp, 0, (PTOKEN_PRIVILEGES)NULL, 0);
      if (ok) {
        err = GetLastError();
        ok = (err == ERROR_SUCCESS);
        if (ok) {
          large_os_page_size = GetLargePageMinimum();
        }
      }
    }
    CloseHandle(token);
  }
  if (!ok) {
    if (err == 0) err = GetLastError();
    _mi_warning_message("cannot enable large OS page support, error %lu\n", err);
  }
  return (ok!=0);
}

void _mi_os_init(void) 
{
  os_overcommit = false;
  // get the page size
  SYSTEM_INFO si;
  GetSystemInfo(&si);
  if (si.dwPageSize > 0) os_page_size = si.dwPageSize;
  if (si.dwAllocationGranularity > 0) os_alloc_granularity = si.dwAllocationGranularity;
  // get the VirtualAlloc2 function
  HINSTANCE  hDll;
  hDll = LoadLibrary(TEXT("kernelbase.dll"));
  if (hDll != NULL) {
    // use VirtualAlloc2FromApp if possible as it is available to Windows store apps
    pVirtualAlloc2 = (PVirtualAlloc2)(void (*)(void))GetProcAddress(hDll, "VirtualAlloc2FromApp");
    if (pVirtualAlloc2==NULL) pVirtualAlloc2 = (PVirtualAlloc2)(void (*)(void))GetProcAddress(hDll, "VirtualAlloc2");
    FreeLibrary(hDll);
  }
  // NtAllocateVirtualMemoryEx is used for huge page allocation
  hDll = LoadLibrary(TEXT("ntdll.dll"));
  if (hDll != NULL) {
    pNtAllocateVirtualMemoryEx = (PNtAllocateVirtualMemoryEx)(void (*)(void))GetProcAddress(hDll, "NtAllocateVirtualMemoryEx");
    FreeLibrary(hDll);
  }
  // Try to use Win7+ numa API
  hDll = LoadLibrary(TEXT("kernel32.dll"));
  if (hDll != NULL) {
    pGetCurrentProcessorNumberEx = (PGetCurrentProcessorNumberEx)(void (*)(void))GetProcAddress(hDll, "GetCurrentProcessorNumberEx");
    pGetNumaProcessorNodeEx = (PGetNumaProcessorNodeEx)(void (*)(void))GetProcAddress(hDll, "GetNumaProcessorNodeEx");
    pGetNumaNodeProcessorMaskEx = (PGetNumaNodeProcessorMaskEx)(void (*)(void))GetProcAddress(hDll, "GetNumaNodeProcessorMaskEx");
    FreeLibrary(hDll);
  }
  if (mi_option_is_enabled(mi_option_large_os_pages) || mi_option_is_enabled(mi_option_reserve_huge_os_pages)) {
    mi_win_enable_large_os_pages();
  }
}
#elif defined(__wasi__)
void _mi_os_init() {
  os_overcommit = false;
  os_page_size = 0x10000; // WebAssembly has a fixed page size: 64KiB
  os_alloc_granularity = 16;
}

#else  // generic unix

static void os_detect_overcommit(void) {
#if defined(__linux__)
  int fd = open("/proc/sys/vm/overcommit_memory", O_RDONLY);
	if (fd < 0) return;
  char buf[128];
  ssize_t nread = read(fd, &buf, sizeof(buf));
	close(fd);
  // <https://www.kernel.org/doc/Documentation/vm/overcommit-accounting>
  // 0: heuristic overcommit, 1: always overcommit, 2: never overcommit (ignore NORESERVE)
  if (nread >= 1) {
    os_overcommit = (buf[0] == '0' || buf[0] == '1');
  }
#elif defined(__FreeBSD__)
  int val = 0;
  size_t olen = sizeof(val);
  if (sysctlbyname("vm.overcommit", &val, &olen, NULL, 0) == 0) {
    os_overcommit = (val != 0);
  }  
#else
  // default: overcommit is true  
#endif
}

void _mi_os_init() {
  // get the page size
  long result = sysconf(_SC_PAGESIZE);
  if (result > 0) {
    os_page_size = (size_t)result;
    os_alloc_granularity = os_page_size;
  }
  large_os_page_size = 2*MI_MiB; // TODO: can we query the OS for this?
  os_detect_overcommit();
}
#endif


/* -----------------------------------------------------------
  Raw allocation on Windows (VirtualAlloc) and Unix's (mmap).
----------------------------------------------------------- */

static bool mi_os_mem_free(void* addr, size_t size, bool was_committed, mi_stats_t* stats)
{
  if (addr == NULL || size == 0) return true; // || _mi_os_is_huge_reserved(addr)
  bool err = false;
#if defined(_WIN32)
  err = (VirtualFree(addr, 0, MEM_RELEASE) == 0);
#elif defined(MI_USE_SBRK)
  err = 0; // sbrk heap cannot be shrunk
#else
  err = (munmap(addr, size) == -1);
#endif
  if (was_committed) _mi_stat_decrease(&stats->committed, size);
  _mi_stat_decrease(&stats->reserved, size);
  if (err) {
    _mi_warning_message("munmap failed: %s, addr 0x%8li, size %lu\n", strerror(errno), (size_t)addr, size);
    return false;
  }
  else {
    return true;
  }
}

#if !defined(MI_USE_SBRK) && !defined(__wasi__)
static void* mi_os_get_aligned_hint(size_t try_alignment, size_t size);
#endif

#ifdef _WIN32
 
#define MEM_COMMIT_RESERVE  (MEM_COMMIT|MEM_RESERVE)

static void* mi_win_virtual_allocx(void* addr, size_t size, size_t try_alignment, DWORD flags) {
#if (MI_INTPTR_SIZE >= 8)
  // on 64-bit systems, try to use the virtual address area after 2TiB for 4MiB aligned allocations
  if (addr == NULL) {
    void* hint = mi_os_get_aligned_hint(try_alignment,size);
    if (hint != NULL) {
      void* p = VirtualAlloc(hint, size, flags, PAGE_READWRITE);
      if (p != NULL) return p;
      // for robustness always fall through in case of an error
      /*
      DWORD err = GetLastError();
      if (err != ERROR_INVALID_ADDRESS &&   // If linked with multiple instances, we may have tried to allocate at an already allocated area (#210)
          err != ERROR_INVALID_PARAMETER) { // Windows7 instability (#230)
        return NULL;
      }
      */
      _mi_warning_message("unable to allocate hinted aligned OS memory (%zu bytes, error code: %x, address: %p, alignment: %d, flags: %x)\n", size, GetLastError(), hint, try_alignment, flags);
    }
  } 
#endif
#if defined(MEM_EXTENDED_PARAMETER_TYPE_BITS)
  // on modern Windows try use VirtualAlloc2 for aligned allocation
  if (try_alignment > 0 && (try_alignment % _mi_os_page_size()) == 0 && pVirtualAlloc2 != NULL) {
    MEM_ADDRESS_REQUIREMENTS reqs = { 0, 0, 0 };
    reqs.Alignment = try_alignment;
    MEM_EXTENDED_PARAMETER param = { {0, 0}, {0} };
    param.Type = MemExtendedParameterAddressRequirements;
    param.Pointer = &reqs;
    void* p = (*pVirtualAlloc2)(GetCurrentProcess(), addr, size, flags, PAGE_READWRITE, &param, 1);
    if (p != NULL) return p;
    _mi_warning_message("unable to allocate aligned OS memory (%zu bytes, error code: %x, address: %p, alignment: %d, flags: %x)\n", size, GetLastError(), addr, try_alignment, flags);
    // fall through on error
  }
#endif
  // last resort
  return VirtualAlloc(addr, size, flags, PAGE_READWRITE);
}

static void* mi_win_virtual_alloc(void* addr, size_t size, size_t try_alignment, DWORD flags, bool large_only, bool allow_large, bool* is_large) {
  mi_assert_internal(!(large_only && !allow_large));
  static _Atomic(size_t) large_page_try_ok; // = 0;
  void* p = NULL;
  if ((large_only || use_large_os_page(size, try_alignment))
      && allow_large && (flags&MEM_COMMIT)!=0 && (flags&MEM_RESERVE)!=0) {
    size_t try_ok = mi_atomic_load_acquire(&large_page_try_ok);
    if (!large_only && try_ok > 0) {
      // if a large page allocation fails, it seems the calls to VirtualAlloc get very expensive.
      // therefore, once a large page allocation failed, we don't try again for `large_page_try_ok` times.
      mi_atomic_cas_strong_acq_rel(&large_page_try_ok, &try_ok, try_ok - 1);
    }
    else {
      // large OS pages must always reserve and commit.
      *is_large = true;
      p = mi_win_virtual_allocx(addr, size, try_alignment, flags | MEM_LARGE_PAGES);
      if (large_only) return p;
      // fall back to non-large page allocation on error (`p == NULL`).
      if (p == NULL) {
        mi_atomic_store_release(&large_page_try_ok,10UL);  // on error, don't try again for the next N allocations
      }
    }
  }
  if (p == NULL) {
    *is_large = ((flags&MEM_LARGE_PAGES) != 0);
    p = mi_win_virtual_allocx(addr, size, try_alignment, flags);
  }
  if (p == NULL) {
    _mi_warning_message("unable to allocate OS memory (%zu bytes, error code: %i, address: %p, large only: %d, allow large: %d)\n", size, GetLastError(), addr, large_only, allow_large);
  }
  return p;
}

#elif defined(MI_USE_SBRK)
#define MI_SBRK_FAIL ((void*)(-1)) 
static void* mi_sbrk_heap_grow(size_t size, size_t try_alignment) {
  void* pbase0 = sbrk(0);
  if (pbase0 == MI_SBRK_FAIL) {
    _mi_warning_message("unable to allocate sbrk() OS memory (%zu bytes)\n", size);
    errno = ENOMEM;
    return NULL;
  }
  uintptr_t base = (uintptr_t)pbase0;
  uintptr_t aligned_base = _mi_align_up(base, (uintptr_t) try_alignment);
  size_t alloc_size = _mi_align_up( aligned_base - base + size, _mi_os_page_size());
  mi_assert(alloc_size >= size && (alloc_size % _mi_os_page_size()) == 0);
  if (alloc_size < size) return NULL;
  void* pbase1 = sbrk(alloc_size);
  if (pbase1 == MI_SBRK_FAIL) {
    _mi_warning_message("unable to allocate sbrk() OS memory (%zu bytes, %zu requested)\n", size, alloc_size);
    errno = ENOMEM;
    return NULL;
  }
  mi_assert(pbase0 == pbase1);
  return (void*)aligned_base;
}

#elif defined(__wasi__)  
 // currently unused as we use sbrk() on wasm
static void* mi_wasm_heap_grow(size_t size, size_t try_alignment) {
  uintptr_t base = __builtin_wasm_memory_size(0) * _mi_os_page_size();
  uintptr_t aligned_base = _mi_align_up(base, (uintptr_t) try_alignment);
  size_t alloc_size = _mi_align_up( aligned_base - base + size, _mi_os_page_size());
  mi_assert(alloc_size >= size && (alloc_size % _mi_os_page_size()) == 0);
  if (alloc_size < size) return NULL;
  if (__builtin_wasm_memory_grow(0, alloc_size / _mi_os_page_size()) == SIZE_MAX) {
    _mi_warning_message("unable to allocate wasm_memory_grow() OS memory (%zu bytes, %zu requested)\n", size, alloc_size);
    errno = ENOMEM;
    return NULL;
  }
  return (void*)aligned_base;
}

#else
#define MI_OS_USE_MMAP
static void* mi_unix_mmapx(void* addr, size_t size, size_t try_alignment, int protect_flags, int flags, int fd) {
  MI_UNUSED(try_alignment);  
  #if defined(MAP_ALIGNED)  // BSD
  if (addr == NULL && try_alignment > 0 && (try_alignment % _mi_os_page_size()) == 0) {
    size_t n = mi_bsr(try_alignment);
    if (((size_t)1 << n) == try_alignment && n >= 12 && n <= 30) {  // alignment is a power of 2 and 4096 <= alignment <= 1GiB
      flags |= MAP_ALIGNED(n);
      void* p = mmap(addr, size, protect_flags, flags | MAP_ALIGNED(n), fd, 0);
      if (p!=MAP_FAILED) return p;
      // fall back to regular mmap
    }
  }
  #elif defined(MAP_ALIGN)  // Solaris
  if (addr == NULL && try_alignment > 0 && (try_alignment % _mi_os_page_size()) == 0) {
    void* p = mmap(try_alignment, size, protect_flags, flags | MAP_ALIGN, fd, 0);
    if (p!=MAP_FAILED) return p;
    // fall back to regular mmap
  }
  #endif
  #if (MI_INTPTR_SIZE >= 8) && !defined(MAP_ALIGNED)
  // on 64-bit systems, use the virtual address area after 2TiB for 4MiB aligned allocations
  if (addr == NULL) {
    void* hint = mi_os_get_aligned_hint(try_alignment, size);
    if (hint != NULL) {
      void* p = mmap(hint, size, protect_flags, flags, fd, 0);
      if (p!=MAP_FAILED) return p;
      // fall back to regular mmap
    }
  }
  #endif
  // regular mmap
  void* p = mmap(addr, size, protect_flags, flags, fd, 0);
  if (p!=MAP_FAILED) return p;  
  // failed to allocate
  return NULL;
}

static int mi_unix_mmap_fd(void) {
#if defined(VM_MAKE_TAG)
  // macOS: tracking anonymous page with a specific ID. (All up to 98 are taken officially but LLVM sanitizers had taken 99)
  int os_tag = (int)mi_option_get(mi_option_os_tag);
  if (os_tag < 100 || os_tag > 255) os_tag = 100;
  return VM_MAKE_TAG(os_tag);
#else
  return -1;
#endif
}

static void* mi_unix_mmap(void* addr, size_t size, size_t try_alignment, int protect_flags, bool large_only, bool allow_large, bool* is_large) {
  void* p = NULL;
  #if !defined(MAP_ANONYMOUS)
  #define MAP_ANONYMOUS  MAP_ANON
  #endif
  #if !defined(MAP_NORESERVE)
  #define MAP_NORESERVE  0
  #endif
  const int fd = mi_unix_mmap_fd();
  int flags = MAP_PRIVATE | MAP_ANONYMOUS;
<<<<<<< HEAD
  if (os_overcommit) {
=======
  int fd = -1;
  if (_mi_os_has_overcommit()) {
>>>>>>> 4b0cda20
    flags |= MAP_NORESERVE;
  }  
  #if defined(PROT_MAX)
  protect_flags |= PROT_MAX(PROT_READ | PROT_WRITE); // BSD
  #endif  
  #if defined(VM_MAKE_TAG)
  // macOS: tracking anonymous page with a specific ID. (All up to 98 are taken officially but LLVM sanitizers had taken 99)
  int os_tag = (int)mi_option_get(mi_option_os_tag);
  if (os_tag < 100 || os_tag > 255) { os_tag = 100; }
  fd = VM_MAKE_TAG(os_tag);
  #endif
  // huge page allocation
  if ((large_only || use_large_os_page(size, try_alignment)) && allow_large) {
    static _Atomic(size_t) large_page_try_ok; // = 0;
    size_t try_ok = mi_atomic_load_acquire(&large_page_try_ok);
    if (!large_only && try_ok > 0) {
      // If the OS is not configured for large OS pages, or the user does not have
      // enough permission, the `mmap` will always fail (but it might also fail for other reasons).
      // Therefore, once a large page allocation failed, we don't try again for `large_page_try_ok` times
      // to avoid too many failing calls to mmap.
      mi_atomic_cas_strong_acq_rel(&large_page_try_ok, &try_ok, try_ok - 1);
    }
    else {
      int lflags = flags & ~MAP_NORESERVE;  // using NORESERVE on huge pages seems to fail on Linux
      int lfd = fd;
      #ifdef MAP_ALIGNED_SUPER
      lflags |= MAP_ALIGNED_SUPER;
      #endif
      #ifdef MAP_HUGETLB
      lflags |= MAP_HUGETLB;
      #endif
      #ifdef MAP_HUGE_1GB
      static bool mi_huge_pages_available = true;
      if ((size % MI_GiB) == 0 && mi_huge_pages_available) {
        lflags |= MAP_HUGE_1GB;
      }
      else
      #endif
      {
        #ifdef MAP_HUGE_2MB
        lflags |= MAP_HUGE_2MB;
        #endif
      }
      #ifdef VM_FLAGS_SUPERPAGE_SIZE_2MB
      lfd |= VM_FLAGS_SUPERPAGE_SIZE_2MB;
      #endif
      if (large_only || lflags != flags) {
        // try large OS page allocation
        *is_large = true;
        p = mi_unix_mmapx(addr, size, try_alignment, protect_flags, lflags, lfd);
        #ifdef MAP_HUGE_1GB
        if (p == NULL && (lflags & MAP_HUGE_1GB) != 0) {
          mi_huge_pages_available = false; // don't try huge 1GiB pages again
          _mi_warning_message("unable to allocate huge (1GiB) page, trying large (2MiB) pages instead (error %i)\n", errno);
          lflags = ((lflags & ~MAP_HUGE_1GB) | MAP_HUGE_2MB);
          p = mi_unix_mmapx(addr, size, try_alignment, protect_flags, lflags, lfd);
        }
        #endif
        if (large_only) return p;
        if (p == NULL) {
          mi_atomic_store_release(&large_page_try_ok, (size_t)8);  // on error, don't try again for the next N allocations
        }
      }
    }
  }
  // regular allocation
  if (p == NULL) {
    *is_large = false;
    p = mi_unix_mmapx(addr, size, try_alignment, protect_flags, flags, fd);
    if (p != NULL) {
      #if defined(MADV_HUGEPAGE)
      // Many Linux systems don't allow MAP_HUGETLB but they support instead
      // transparent huge pages (THP). Generally, it is not required to call `madvise` with MADV_HUGE
      // though since properly aligned allocations will already use large pages if available
      // in that case -- in particular for our large regions (in `memory.c`).
      // However, some systems only allow THP if called with explicit `madvise`, so
      // when large OS pages are enabled for mimalloc, we call `madvise` anyways.
      if (allow_large && use_large_os_page(size, try_alignment)) {
        if (madvise(p, size, MADV_HUGEPAGE) == 0) {
          *is_large = true; // possibly
        };
      }
      #elif defined(__sun)
      if (allow_large && use_large_os_page(size, try_alignment)) {
        struct memcntl_mha cmd = {0};
        cmd.mha_pagesize = large_os_page_size;
        cmd.mha_cmd = MHA_MAPSIZE_VA;
        if (memcntl(p, size, MC_HAT_ADVISE, (caddr_t)&cmd, 0, 0) == 0) {
          *is_large = true;
        }
      }      
      #endif
    }
  }
  if (p == NULL) {
    _mi_warning_message("unable to allocate OS memory (%zu bytes, error code: %i, address: %p, large only: %d, allow large: %d)\n", size, errno, addr, large_only, allow_large);
  }
  return p;
}
#endif

// On 64-bit systems, we can do efficient aligned allocation by using
// the 2TiB to 30TiB area to allocate them.
#if (MI_INTPTR_SIZE >= 8) && (defined(_WIN32) || defined(MI_OS_USE_MMAP))
static mi_decl_cache_align _Atomic(uintptr_t) aligned_base;

// Return a 4MiB aligned address that is probably available.
// If this returns NULL, the OS will determine the address but on some OS's that may not be 
// properly aligned which can be more costly as it needs to be adjusted afterwards.
// For a size > 1GiB this always returns NULL in order to guarantee good ASLR randomization; 
// (otherwise an initial large allocation of say 2TiB has a 50% chance to include (known) addresses 
//  in the middle of the 2TiB - 6TiB address range (see issue #372))

#define KK_HINT_BASE ((uintptr_t)2 << 40)  // 2TiB start
#define KK_HINT_AREA ((uintptr_t)4 << 40)  // upto 6TiB   (since before win8 there is "only" 8TiB available to processes)
#define KK_HINT_MAX  ((uintptr_t)30 << 40) // wrap after 30TiB (area after 32TiB is used for huge OS pages)

static void* mi_os_get_aligned_hint(size_t try_alignment, size_t size) 
{
  if (try_alignment == 0 || try_alignment > MI_SEGMENT_SIZE) return NULL;
  if ((size%MI_SEGMENT_SIZE) != 0) return NULL;
  if (size > 1*MI_GiB) return NULL;  // guarantee the chance of fixed valid address is at most 1/(KK_HINT_AREA / 1<<30) = 1/4096.
  #if (MI_SECURE>0)
  size += MI_SEGMENT_SIZE;        // put in `MI_SEGMENT_SIZE` virtual gaps between hinted blocks; this splits VLA's but increases guarded areas.
  #endif

  uintptr_t hint = mi_atomic_add_acq_rel(&aligned_base, size);
  if (hint == 0 || hint > KK_HINT_MAX) {   // wrap or initialize
    uintptr_t init = KK_HINT_BASE;
    #if (MI_SECURE>0 || MI_DEBUG==0)       // security: randomize start of aligned allocations unless in debug mode
    uintptr_t r = _mi_heap_random_next(mi_get_default_heap());
    init = init + ((MI_SEGMENT_SIZE * ((r>>17) & 0xFFFFF)) % KK_HINT_AREA);  // (randomly 20 bits)*4MiB == 0 to 4TiB
    #endif
    uintptr_t expected = hint + size;
    mi_atomic_cas_strong_acq_rel(&aligned_base, &expected, init);
    hint = mi_atomic_add_acq_rel(&aligned_base, size); // this may still give 0 or > KK_HINT_MAX but that is ok, it is a hint after all
  }
  if (hint%try_alignment != 0) return NULL;
  return (void*)hint;
}
#elif defined(__wasi__) || defined(MI_USE_SBRK)
// no need for mi_os_get_aligned_hint
#else
static void* mi_os_get_aligned_hint(size_t try_alignment, size_t size) {
  MI_UNUSED(try_alignment); MI_UNUSED(size);
  return NULL;
}
#endif


// Primitive allocation from the OS.
// Note: the `try_alignment` is just a hint and the returned pointer is not guaranteed to be aligned.
static void* mi_os_mem_alloc(size_t size, size_t try_alignment, bool commit, bool allow_large, bool* is_large, mi_stats_t* stats) {
  mi_assert_internal(size > 0 && (size % _mi_os_page_size()) == 0);
  if (size == 0) return NULL;
  if (!commit) allow_large = false;

  void* p = NULL;
  /*
  if (commit && allow_large) {
    p = _mi_os_try_alloc_from_huge_reserved(size, try_alignment);
    if (p != NULL) {
      *is_large = true;
      return p;
    }
  }
  */

  #if defined(_WIN32)
    int flags = MEM_RESERVE;
    if (commit) flags |= MEM_COMMIT;
    p = mi_win_virtual_alloc(NULL, size, try_alignment, flags, false, allow_large, is_large);
  #elif defined(MI_USE_SBRK)
    KK_UNUSED(allow_large);
    *is_large = false;
    p = mi_sbrk_heap_grow(size, try_alignment);
  #elif defined(__wasi__)
    KK_UNUSED(allow_large);
    *is_large = false;
    p = mi_wasm_heap_grow(size, try_alignment);
  #else
    int protect_flags = (commit ? (PROT_WRITE | PROT_READ) : PROT_NONE);
    p = mi_unix_mmap(NULL, size, try_alignment, protect_flags, false, allow_large, is_large);
  #endif
  mi_stat_counter_increase(stats->mmap_calls, 1);
  if (p != NULL) {
    _mi_stat_increase(&stats->reserved, size);
    if (commit) { _mi_stat_increase(&stats->committed, size); }
  }
  return p;
}


// Primitive aligned allocation from the OS.
// This function guarantees the allocated memory is aligned.
static void* mi_os_mem_alloc_aligned(size_t size, size_t alignment, bool commit, bool allow_large, bool* is_large, mi_stats_t* stats) {
  mi_assert_internal(alignment >= _mi_os_page_size() && ((alignment & (alignment - 1)) == 0));
  mi_assert_internal(size > 0 && (size % _mi_os_page_size()) == 0);
  if (!commit) allow_large = false;
  if (!(alignment >= _mi_os_page_size() && ((alignment & (alignment - 1)) == 0))) return NULL;
  size = _mi_align_up(size, _mi_os_page_size());

  // try first with a hint (this will be aligned directly on Win 10+ or BSD)
  void* p = mi_os_mem_alloc(size, alignment, commit, allow_large, is_large, stats);
  if (p == NULL) return NULL;

  // if not aligned, free it, overallocate, and unmap around it
  if (((uintptr_t)p % alignment != 0)) {
    mi_os_mem_free(p, size, commit, stats);
    if (size >= (SIZE_MAX - alignment)) return NULL; // overflow
    size_t over_size = size + alignment;

#if _WIN32
    // over-allocate and than re-allocate exactly at an aligned address in there.
    // this may fail due to threads allocating at the same time so we
    // retry this at most 3 times before giving up.
    // (we can not decommit around the overallocation on Windows, because we can only
    //  free the original pointer, not one pointing inside the area)
    int flags = MEM_RESERVE;
    if (commit) flags |= MEM_COMMIT;
    for (int tries = 0; tries < 3; tries++) {
      // over-allocate to determine a virtual memory range
      p = mi_os_mem_alloc(over_size, alignment, commit, false, is_large, stats);
      if (p == NULL) return NULL; // error
      if (((uintptr_t)p % alignment) == 0) {
        // if p happens to be aligned, just decommit the left-over area
        _mi_os_decommit((uint8_t*)p + size, over_size - size, stats);
        break;
      }
      else {
        // otherwise free and allocate at an aligned address in there
        mi_os_mem_free(p, over_size, commit, stats);
        void* aligned_p = mi_align_up_ptr(p, alignment);
        p = mi_win_virtual_alloc(aligned_p, size, alignment, flags, false, allow_large, is_large);
        if (p != NULL) {
          _mi_stat_increase(&stats->reserved, size);
          if (commit) { _mi_stat_increase(&stats->committed, size); }
        }
        if (p == aligned_p) break; // success!
        if (p != NULL) { // should not happen?
          mi_os_mem_free(p, size, commit, stats);
          p = NULL;
        }
      }
    }
#else
    // overallocate...
    p = mi_os_mem_alloc(over_size, alignment, commit, false, is_large, stats);
    if (p == NULL) return NULL;
    // and selectively unmap parts around the over-allocated area.
    void* aligned_p = mi_align_up_ptr(p, alignment);
    size_t pre_size = (uint8_t*)aligned_p - (uint8_t*)p;
    size_t mid_size = _mi_align_up(size, _mi_os_page_size());
    size_t post_size = over_size - pre_size - mid_size;
    mi_assert_internal(pre_size < over_size && post_size < over_size && mid_size >= size);
    if (pre_size > 0)  mi_os_mem_free(p, pre_size, commit, stats);
    if (post_size > 0) mi_os_mem_free((uint8_t*)aligned_p + mid_size, post_size, commit, stats);
    // we can return the aligned pointer on `mmap` systems
    p = aligned_p;
#endif
  }

  mi_assert_internal(p == NULL || (p != NULL && ((uintptr_t)p % alignment) == 0));
  return p;
}

/* -----------------------------------------------------------
  OS API: alloc, free, alloc_aligned
----------------------------------------------------------- */

void* _mi_os_alloc(size_t size, mi_stats_t* tld_stats) {
  MI_UNUSED(tld_stats);
  mi_stats_t* stats = &_mi_stats_main;
  if (size == 0) return NULL;
  size = _mi_os_good_alloc_size(size);
  bool is_large = false;
  return mi_os_mem_alloc(size, 0, true, false, &is_large, stats);
}

void  _mi_os_free_ex(void* p, size_t size, bool was_committed, mi_stats_t* tld_stats) {
  MI_UNUSED(tld_stats);
  mi_stats_t* stats = &_mi_stats_main;
  if (size == 0 || p == NULL) return;
  size = _mi_os_good_alloc_size(size);
  mi_os_mem_free(p, size, was_committed, stats);
}

void  _mi_os_free(void* p, size_t size, mi_stats_t* stats) {
  _mi_os_free_ex(p, size, true, stats);
}

void* _mi_os_alloc_aligned(size_t size, size_t alignment, bool commit, bool* large, mi_stats_t* tld_stats)
{
  MI_UNUSED(tld_stats);
  if (size == 0) return NULL;
  size = _mi_os_good_alloc_size(size);
  alignment = _mi_align_up(alignment, _mi_os_page_size());
  bool allow_large = false;
  if (large != NULL) {
    allow_large = *large;
    *large = false;
  }
  return mi_os_mem_alloc_aligned(size, alignment, commit, allow_large, (large!=NULL?large:&allow_large), &_mi_stats_main /*tld->stats*/ );
}



/* -----------------------------------------------------------
  OS memory API: reset, commit, decommit, protect, unprotect.
----------------------------------------------------------- */


// OS page align within a given area, either conservative (pages inside the area only),
// or not (straddling pages outside the area is possible)
static void* mi_os_page_align_areax(bool conservative, void* addr, size_t size, size_t* newsize) {
  mi_assert(addr != NULL && size > 0);
  if (newsize != NULL) *newsize = 0;
  if (size == 0 || addr == NULL) return NULL;

  // page align conservatively within the range
  void* start = (conservative ? mi_align_up_ptr(addr, _mi_os_page_size())
    : mi_align_down_ptr(addr, _mi_os_page_size()));
  void* end = (conservative ? mi_align_down_ptr((uint8_t*)addr + size, _mi_os_page_size())
    : mi_align_up_ptr((uint8_t*)addr + size, _mi_os_page_size()));
  ptrdiff_t diff = (uint8_t*)end - (uint8_t*)start;
  if (diff <= 0) return NULL;

  mi_assert_internal((conservative && (size_t)diff <= size) || (!conservative && (size_t)diff >= size));
  if (newsize != NULL) *newsize = (size_t)diff;
  return start;
}

static void* mi_os_page_align_area_conservative(void* addr, size_t size, size_t* newsize) {
  return mi_os_page_align_areax(true, addr, size, newsize);
}

static void mi_mprotect_hint(int err) {
#if defined(MI_OS_USE_MMAP) && (MI_SECURE>=2) // guard page around every mimalloc page
  if (err == ENOMEM) {
    _mi_warning_message("the previous warning may have been caused by a low memory map limit.\n"
                        "  On Linux this is controlled by the vm.max_map_count. For example:\n"
                        "  > sudo sysctl -w vm.max_map_count=262144\n");
  }
#else
  MI_UNUSED(err);
#endif
}

// Commit/Decommit memory.
// Usually commit is aligned liberal, while decommit is aligned conservative.
// (but not for the reset version where we want commit to be conservative as well)
static bool mi_os_commitx(void* addr, size_t size, bool commit, bool conservative, bool* is_zero, mi_stats_t* stats) {
  // page align in the range, commit liberally, decommit conservative
  if (is_zero != NULL) { *is_zero = false; }
  size_t csize;
  void* start = mi_os_page_align_areax(conservative, addr, size, &csize);
  if (csize == 0) return true;  // || _mi_os_is_huge_reserved(addr))
  int err = 0;
  if (commit) {
    _mi_stat_increase(&stats->committed, size);  // use size for precise commit vs. decommit
    _mi_stat_counter_increase(&stats->commit_calls, 1);
  }
  else {
    _mi_stat_decrease(&stats->committed, size);
  }

  #if defined(_WIN32)
  if (commit) {
    // *is_zero = true;  // note: if the memory was already committed, the call succeeds but the memory is not zero'd
    void* p = VirtualAlloc(start, csize, MEM_COMMIT, PAGE_READWRITE);
    err = (p == start ? 0 : GetLastError());
  }
  else {
    BOOL ok = VirtualFree(start, csize, MEM_DECOMMIT);
    err = (ok ? 0 : GetLastError());
  }
  #elif defined(__wasi__)
  // WebAssembly guests can't control memory protection
  #elif 0 && defined(MAP_FIXED) && !defined(__APPLE__)
  // Linux: disabled for now as mmap fixed seems much more expensive than MADV_DONTNEED (and splits VMA's?)
  if (commit) {
    // commit: just change the protection
    err = mprotect(start, csize, (PROT_READ | PROT_WRITE));
    if (err != 0) { err = errno; }
  } 
  else {
    // decommit: use mmap with MAP_FIXED to discard the existing memory (and reduce rss)
    const int fd = mi_unix_mmap_fd();
    void* p = mmap(start, csize, PROT_NONE, (MAP_FIXED | MAP_PRIVATE | MAP_ANONYMOUS | MAP_NORESERVE), fd, 0);
    if (p != start) { err = errno; }
  }
  #else
  // Linux, macOSX and others.
  if (commit) {
    // commit: ensure we can access the area    
    err = mprotect(start, csize, (PROT_READ | PROT_WRITE));
    if (err != 0) { err = errno; }
  } 
  else {
    #if defined(MADV_DONTNEED)
    // decommit: use MADV_DONTNEED as it decreases rss immediately (unlike MADV_FREE)
    // (on the other hand, MADV_FREE would be good enough.. it is just not reflected in the stats :-( )
    err = madvise(start, csize, MADV_DONTNEED);
    #else
    // decommit: just disable access
    err = mprotect(start, csize, PROT_NONE);
    if (err != 0) { err = errno; }
    #endif
  }
  #endif
  if (err != 0) {
    _mi_warning_message("%s error: start: %p, csize: 0x%zx, err: %i\n", commit ? "commit" : "decommit", start, csize, err);
    mi_mprotect_hint(err);
  }
  mi_assert_internal(err == 0);
  return (err == 0);
}

bool _mi_os_commit(void* addr, size_t size, bool* is_zero, mi_stats_t* tld_stats) {
  MI_UNUSED(tld_stats);
  mi_stats_t* stats = &_mi_stats_main;
  return mi_os_commitx(addr, size, true, false /* liberal */, is_zero, stats);
}

bool _mi_os_decommit(void* addr, size_t size, mi_stats_t* tld_stats) {
  MI_UNUSED(tld_stats);
  mi_stats_t* stats = &_mi_stats_main;
  bool is_zero;
  return mi_os_commitx(addr, size, false, true /* conservative */, &is_zero, stats);
}

static bool mi_os_commit_unreset(void* addr, size_t size, bool* is_zero, mi_stats_t* stats) {  
  return mi_os_commitx(addr, size, true, true /* conservative */, is_zero, stats);
}

// Signal to the OS that the address range is no longer in use
// but may be used later again. This will release physical memory
// pages and reduce swapping while keeping the memory committed.
// We page align to a conservative area inside the range to reset.
static bool mi_os_resetx(void* addr, size_t size, bool reset, mi_stats_t* stats) {
  // page align conservatively within the range
  size_t csize;
  void* start = mi_os_page_align_area_conservative(addr, size, &csize);
  if (csize == 0) return true;  // || _mi_os_is_huge_reserved(addr)
  if (reset) _mi_stat_increase(&stats->reset, csize);
        else _mi_stat_decrease(&stats->reset, csize);
  if (!reset) return true; // nothing to do on unreset!

  #if (MI_DEBUG>1)
  if (MI_SECURE==0) {
    memset(start, 0, csize); // pretend it is eagerly reset
  }
  #endif

#if defined(_WIN32)
  // Testing shows that for us (on `malloc-large`) MEM_RESET is 2x faster than DiscardVirtualMemory
  void* p = VirtualAlloc(start, csize, MEM_RESET, PAGE_READWRITE);
  mi_assert_internal(p == start);
  #if 1
  if (p == start && start != NULL) {
    VirtualUnlock(start,csize); // VirtualUnlock after MEM_RESET removes the memory from the working set
  }
  #endif
  if (p != start) return false;
#else
#if defined(MADV_FREE)
  static _Atomic(size_t) advice = ATOMIC_VAR_INIT(MADV_FREE);
  int oadvice = (int)mi_atomic_load_relaxed(&advice);
  int err;
  while ((err = madvise(start, csize, oadvice)) != 0 && errno == EAGAIN) { errno = 0;  };
  if (err != 0 && errno == EINVAL && oadvice == MADV_FREE) {  
    // if MADV_FREE is not supported, fall back to MADV_DONTNEED from now on
    mi_atomic_store_release(&advice, (size_t)MADV_DONTNEED);
    err = madvise(start, csize, MADV_DONTNEED);
  }
#elif defined(__wasi__)
  int err = 0;
#else
  int err = madvise(start, csize, MADV_DONTNEED);
#endif
  if (err != 0) {
    _mi_warning_message("madvise reset error: start: %p, csize: 0x%zx, errno: %i\n", start, csize, errno);
  }
  //mi_assert(err == 0);
  if (err != 0) return false;
#endif
  return true;
}

// Signal to the OS that the address range is no longer in use
// but may be used later again. This will release physical memory
// pages and reduce swapping while keeping the memory committed.
// We page align to a conservative area inside the range to reset.
bool _mi_os_reset(void* addr, size_t size, mi_stats_t* tld_stats) {
  MI_UNUSED(tld_stats);
  mi_stats_t* stats = &_mi_stats_main;
  if (mi_option_is_enabled(mi_option_reset_decommits)) {
    return _mi_os_decommit(addr, size, stats);
  }
  else {
    return mi_os_resetx(addr, size, true, stats);
  }
}

bool _mi_os_unreset(void* addr, size_t size, bool* is_zero, mi_stats_t* tld_stats) {
  MI_UNUSED(tld_stats);
  mi_stats_t* stats = &_mi_stats_main;
  if (mi_option_is_enabled(mi_option_reset_decommits)) {
    return mi_os_commit_unreset(addr, size, is_zero, stats);  // re-commit it (conservatively!)
  }
  else {
    *is_zero = false;
    return mi_os_resetx(addr, size, false, stats);
  }
}


// Protect a region in memory to be not accessible.
static  bool mi_os_protectx(void* addr, size_t size, bool protect) {
  // page align conservatively within the range
  size_t csize = 0;
  void* start = mi_os_page_align_area_conservative(addr, size, &csize);
  if (csize == 0) return false;
  /*
  if (_mi_os_is_huge_reserved(addr)) {
	  _mi_warning_message("cannot mprotect memory allocated in huge OS pages\n");
  }
  */
  int err = 0;
#ifdef _WIN32
  DWORD oldprotect = 0;
  BOOL ok = VirtualProtect(start, csize, protect ? PAGE_NOACCESS : PAGE_READWRITE, &oldprotect);
  err = (ok ? 0 : GetLastError());
#elif defined(__wasi__)
  err = 0;
#else
  err = mprotect(start, csize, protect ? PROT_NONE : (PROT_READ | PROT_WRITE));
  if (err != 0) { err = errno; }
#endif
  if (err != 0) {
    _mi_warning_message("mprotect error: start: %p, csize: 0x%zx, err: %i\n", start, csize, err);
    mi_mprotect_hint(err);
  }
  return (err == 0);
}

bool _mi_os_protect(void* addr, size_t size) {
  return mi_os_protectx(addr, size, true);
}

bool _mi_os_unprotect(void* addr, size_t size) {
  return mi_os_protectx(addr, size, false);
}



bool _mi_os_shrink(void* p, size_t oldsize, size_t newsize, mi_stats_t* stats) {
  // page align conservatively within the range
  mi_assert_internal(oldsize > newsize && p != NULL);
  if (oldsize < newsize || p == NULL) return false;
  if (oldsize == newsize) return true;

  // oldsize and newsize should be page aligned or we cannot shrink precisely
  void* addr = (uint8_t*)p + newsize;
  size_t size = 0;
  void* start = mi_os_page_align_area_conservative(addr, oldsize - newsize, &size);
  if (size == 0 || start != addr) return false;

#ifdef _WIN32
  // we cannot shrink on windows, but we can decommit
  return _mi_os_decommit(start, size, stats);
#else
  return mi_os_mem_free(start, size, true, stats);
#endif
}


/* ----------------------------------------------------------------------------
Support for allocating huge OS pages (1Gib) that are reserved up-front
and possibly associated with a specific NUMA node. (use `numa_node>=0`)
-----------------------------------------------------------------------------*/
#define MI_HUGE_OS_PAGE_SIZE  (MI_GiB)

#if defined(_WIN32) && (MI_INTPTR_SIZE >= 8)
static void* mi_os_alloc_huge_os_pagesx(void* addr, size_t size, int numa_node)
{
  mi_assert_internal(size%MI_GiB == 0);
  mi_assert_internal(addr != NULL);
  const DWORD flags = MEM_LARGE_PAGES | MEM_COMMIT | MEM_RESERVE;

  mi_win_enable_large_os_pages();

  #if defined(MEM_EXTENDED_PARAMETER_TYPE_BITS)
  MEM_EXTENDED_PARAMETER params[3] = { {{0,0},{0}},{{0,0},{0}},{{0,0},{0}} };
  // on modern Windows try use NtAllocateVirtualMemoryEx for 1GiB huge pages
  static bool mi_huge_pages_available = true;
  if (pNtAllocateVirtualMemoryEx != NULL && mi_huge_pages_available) {
    #ifndef MEM_EXTENDED_PARAMETER_NONPAGED_HUGE
    #define MEM_EXTENDED_PARAMETER_NONPAGED_HUGE  (0x10)
    #endif
    params[0].Type = 5; // == MemExtendedParameterAttributeFlags;
    params[0].ULong64 = MEM_EXTENDED_PARAMETER_NONPAGED_HUGE;
    ULONG param_count = 1;
    if (numa_node >= 0) {
      param_count++;
      params[1].Type = MemExtendedParameterNumaNode;
      params[1].ULong = (unsigned)numa_node;
    }
    SIZE_T psize = size;
    void* base = addr;
    NTSTATUS err = (*pNtAllocateVirtualMemoryEx)(GetCurrentProcess(), &base, &psize, flags, PAGE_READWRITE, params, param_count);
    if (err == 0 && base != NULL) {
      return base;
    }
    else {
      // fall back to regular large pages
      mi_huge_pages_available = false; // don't try further huge pages
      _mi_warning_message("unable to allocate using huge (1GiB) pages, trying large (2MiB) pages instead (status 0x%lx)\n", err);
    }
  }
  // on modern Windows try use VirtualAlloc2 for numa aware large OS page allocation
  if (pVirtualAlloc2 != NULL && numa_node >= 0) {
    params[0].Type = MemExtendedParameterNumaNode;
    params[0].ULong = (unsigned)numa_node;
    return (*pVirtualAlloc2)(GetCurrentProcess(), addr, size, flags, PAGE_READWRITE, params, 1);
  }
  #else
    MI_UNUSED(numa_node);
  #endif
  // otherwise use regular virtual alloc on older windows
  return VirtualAlloc(addr, size, flags, PAGE_READWRITE);
}

#elif defined(MI_OS_USE_MMAP) && (MI_INTPTR_SIZE >= 8) && !defined(__HAIKU__)
#include <sys/syscall.h>
#ifndef MPOL_PREFERRED
#define MPOL_PREFERRED 1
#endif
#if defined(SYS_mbind)
static long mi_os_mbind(void* start, unsigned long len, unsigned long mode, const unsigned long* nmask, unsigned long maxnode, unsigned flags) {
  return syscall(SYS_mbind, start, len, mode, nmask, maxnode, flags);
}
#else
static long mi_os_mbind(void* start, unsigned long len, unsigned long mode, const unsigned long* nmask, unsigned long maxnode, unsigned flags) {
  MI_UNUSED(start); MI_UNUSED(len); MI_UNUSED(mode); MI_UNUSED(nmask); MI_UNUSED(maxnode); MI_UNUSED(flags);
  return 0;
}
#endif
static void* mi_os_alloc_huge_os_pagesx(void* addr, size_t size, int numa_node) {
  mi_assert_internal(size%MI_GiB == 0);
  bool is_large = true;
  void* p = mi_unix_mmap(addr, size, MI_SEGMENT_SIZE, PROT_READ | PROT_WRITE, true, true, &is_large);
  if (p == NULL) return NULL;
  if (numa_node >= 0 && numa_node < 8*MI_INTPTR_SIZE) { // at most 64 nodes
    unsigned long numa_mask = (1UL << numa_node);
    // TODO: does `mbind` work correctly for huge OS pages? should we
    // use `set_mempolicy` before calling mmap instead?
    // see: <https://lkml.org/lkml/2017/2/9/875>
    long err = mi_os_mbind(p, size, MPOL_PREFERRED, &numa_mask, 8*MI_INTPTR_SIZE, 0);
    if (err != 0) {
      _mi_warning_message("failed to bind huge (1GiB) pages to numa node %d: %s\n", numa_node, strerror(errno));
    }
  }
  return p;
}
#else
static void* mi_os_alloc_huge_os_pagesx(void* addr, size_t size, int numa_node) {
  MI_UNUSED(addr); MI_UNUSED(size); MI_UNUSED(numa_node);
  return NULL;
}
#endif

#if (MI_INTPTR_SIZE >= 8)
// To ensure proper alignment, use our own area for huge OS pages
static mi_decl_cache_align _Atomic(uintptr_t)  mi_huge_start; // = 0

// Claim an aligned address range for huge pages
static uint8_t* mi_os_claim_huge_pages(size_t pages, size_t* total_size) {
  if (total_size != NULL) *total_size = 0;
  const size_t size = pages * MI_HUGE_OS_PAGE_SIZE;

  uintptr_t start = 0;
  uintptr_t end = 0;
  uintptr_t huge_start = mi_atomic_load_relaxed(&mi_huge_start);
  do {
    start = huge_start;
    if (start == 0) {
      // Initialize the start address after the 32TiB area
      start = ((uintptr_t)32 << 40);  // 32TiB virtual start address
#if (MI_SECURE>0 || MI_DEBUG==0)      // security: randomize start of huge pages unless in debug mode
      uintptr_t r = _mi_heap_random_next(mi_get_default_heap());
      start = start + ((uintptr_t)MI_HUGE_OS_PAGE_SIZE * ((r>>17) & 0x0FFF));  // (randomly 12bits)*1GiB == between 0 to 4TiB
#endif
    }
    end = start + size;
    mi_assert_internal(end % MI_SEGMENT_SIZE == 0);
  } while (!mi_atomic_cas_strong_acq_rel(&mi_huge_start, &huge_start, end));

  if (total_size != NULL) *total_size = size;
  return (uint8_t*)start;
}
#else
static uint8_t* mi_os_claim_huge_pages(size_t pages, size_t* total_size) {
  MI_UNUSED(pages);
  if (total_size != NULL) *total_size = 0;
  return NULL;
}
#endif

// Allocate MI_SEGMENT_SIZE aligned huge pages
void* _mi_os_alloc_huge_os_pages(size_t pages, int numa_node, mi_msecs_t max_msecs, size_t* pages_reserved, size_t* psize) {
  if (psize != NULL) *psize = 0;
  if (pages_reserved != NULL) *pages_reserved = 0;
  size_t size = 0;
  uint8_t* start = mi_os_claim_huge_pages(pages, &size);
  if (start == NULL) return NULL; // or 32-bit systems

  // Allocate one page at the time but try to place them contiguously
  // We allocate one page at the time to be able to abort if it takes too long
  // or to at least allocate as many as available on the system.
  mi_msecs_t start_t = _mi_clock_start();
  size_t page;
  for (page = 0; page < pages; page++) {
    // allocate a page
    void* addr = start + (page * MI_HUGE_OS_PAGE_SIZE);
    void* p = mi_os_alloc_huge_os_pagesx(addr, MI_HUGE_OS_PAGE_SIZE, numa_node);

    // Did we succeed at a contiguous address?
    if (p != addr) {
      // no success, issue a warning and break
      if (p != NULL) {
        _mi_warning_message("could not allocate contiguous huge page %zu at %p\n", page, addr);
        _mi_os_free(p, MI_HUGE_OS_PAGE_SIZE, &_mi_stats_main);
      }
      break;
    }

    // success, record it
    _mi_stat_increase(&_mi_stats_main.committed, MI_HUGE_OS_PAGE_SIZE);
    _mi_stat_increase(&_mi_stats_main.reserved, MI_HUGE_OS_PAGE_SIZE);

    // check for timeout
    if (max_msecs > 0) {
      mi_msecs_t elapsed = _mi_clock_end(start_t);
      if (page >= 1) {
        mi_msecs_t estimate = ((elapsed / (page+1)) * pages);
        if (estimate > 2*max_msecs) { // seems like we are going to timeout, break
          elapsed = max_msecs + 1;
        }
      }
      if (elapsed > max_msecs) {
        _mi_warning_message("huge page allocation timed out\n");
        break;
      }
    }
  }
  mi_assert_internal(page*MI_HUGE_OS_PAGE_SIZE <= size);
  if (pages_reserved != NULL) *pages_reserved = page;
  if (psize != NULL) *psize = page * MI_HUGE_OS_PAGE_SIZE;
  return (page == 0 ? NULL : start);
}

// free every huge page in a range individually (as we allocated per page)
// note: needed with VirtualAlloc but could potentially be done in one go on mmap'd systems.
void _mi_os_free_huge_pages(void* p, size_t size, mi_stats_t* stats) {
  if (p==NULL || size==0) return;
  uint8_t* base = (uint8_t*)p;
  while (size >= MI_HUGE_OS_PAGE_SIZE) {
    _mi_os_free(base, MI_HUGE_OS_PAGE_SIZE, stats);
    size -= MI_HUGE_OS_PAGE_SIZE;
  }
}

/* ----------------------------------------------------------------------------
Support NUMA aware allocation
-----------------------------------------------------------------------------*/
#ifdef _WIN32  
static size_t mi_os_numa_nodex() {
  USHORT numa_node = 0;
  if (pGetCurrentProcessorNumberEx != NULL && pGetNumaProcessorNodeEx != NULL) {
    // Extended API is supported
    PROCESSOR_NUMBER pnum;
    (*pGetCurrentProcessorNumberEx)(&pnum);
    USHORT nnode = 0;
    BOOL ok = (*pGetNumaProcessorNodeEx)(&pnum, &nnode);
    if (ok) numa_node = nnode;
  }
  else {
    // Vista or earlier, use older API that is limited to 64 processors. Issue #277
    DWORD pnum = GetCurrentProcessorNumber();
    UCHAR nnode = 0;
    BOOL ok = GetNumaProcessorNode((UCHAR)pnum, &nnode);
    if (ok) numa_node = nnode;    
  }
  return numa_node;
}

static size_t mi_os_numa_node_countx(void) {
  ULONG numa_max = 0;
  GetNumaHighestNodeNumber(&numa_max);
  // find the highest node number that has actual processors assigned to it. Issue #282
  while(numa_max > 0) {
    if (pGetNumaNodeProcessorMaskEx != NULL) {
      // Extended API is supported
      GROUP_AFFINITY affinity;
      if ((*pGetNumaNodeProcessorMaskEx)((USHORT)numa_max, &affinity)) {
        if (affinity.Mask != 0) break;  // found the maximum non-empty node
      }
    }
    else {
      // Vista or earlier, use older API that is limited to 64 processors.
      ULONGLONG mask;
      if (GetNumaNodeProcessorMask((UCHAR)numa_max, &mask)) {
        if (mask != 0) break; // found the maximum non-empty node
      };
    }
    // max node was invalid or had no processor assigned, try again
    numa_max--;
  }
  return ((size_t)numa_max + 1);
}
#elif defined(__linux__)
#include <sys/syscall.h>  // getcpu
#include <stdio.h>        // access

static size_t mi_os_numa_nodex(void) {
#ifdef SYS_getcpu
  unsigned long node = 0;
  unsigned long ncpu = 0;
  long err = syscall(SYS_getcpu, &ncpu, &node, NULL);
  if (err != 0) return 0;
  return node;
#else
  return 0;
#endif
}
static size_t mi_os_numa_node_countx(void) {
  char buf[128];
  unsigned node = 0;
  for(node = 0; node < 256; node++) {
    // enumerate node entries -- todo: it there a more efficient way to do this? (but ensure there is no allocation)
    snprintf(buf, 127, "/sys/devices/system/node/node%u", node + 1);
    if (access(buf,R_OK) != 0) break;
  }
  return (node+1);
}
#elif defined(__FreeBSD__) && __FreeBSD_version >= 1200000
static size_t mi_os_numa_nodex(void) {
  domainset_t dom;
  size_t node;
  int policy;
  if (cpuset_getdomain(CPU_LEVEL_CPUSET, CPU_WHICH_PID, -1, sizeof(dom), &dom, &policy) == -1) return 0ul;
  for (node = 0; node < MAXMEMDOM; node++) {
    if (DOMAINSET_ISSET(node, &dom)) return node;
  }
  return 0ul;
}
static size_t mi_os_numa_node_countx(void) {
  size_t ndomains = 0;
  size_t len = sizeof(ndomains);
  if (sysctlbyname("vm.ndomains", &ndomains, &len, NULL, 0) == -1) return 0ul;
  return ndomains;
}
#elif defined(__DragonFly__)
static size_t mi_os_numa_nodex(void) {
  // TODO: DragonFly does not seem to provide any userland means to get this information.
  return 0ul;
}
static size_t mi_os_numa_node_countx(void) {
  size_t ncpus = 0, nvirtcoresperphys = 0;
  size_t len = sizeof(size_t);
  if (sysctlbyname("hw.ncpu", &ncpus, &len, NULL, 0) == -1) return 0ul;
  if (sysctlbyname("hw.cpu_topology_ht_ids", &nvirtcoresperphys, &len, NULL, 0) == -1) return 0ul;
  return nvirtcoresperphys * ncpus;
}
#else
static size_t mi_os_numa_nodex(void) {
  return 0;
}
static size_t mi_os_numa_node_countx(void) {
  return 1;
}
#endif

_Atomic(size_t)  _mi_numa_node_count; // = 0   // cache the node count

size_t _mi_os_numa_node_count_get(void) {
  size_t count = mi_atomic_load_acquire(&_mi_numa_node_count);
  if (count <= 0) {
    long ncount = mi_option_get(mi_option_use_numa_nodes); // given explicitly?
    if (ncount > 0) {
      count = (size_t)ncount;
    }
    else {
      count = mi_os_numa_node_countx(); // or detect dynamically
      if (count == 0) count = 1;
    }    
    mi_atomic_store_release(&_mi_numa_node_count, count); // save it
    _mi_verbose_message("using %zd numa regions\n", count);
  }
  return count;
}

int _mi_os_numa_node_get(mi_os_tld_t* tld) {
  MI_UNUSED(tld);
  size_t numa_count = _mi_os_numa_node_count();
  if (numa_count<=1) return 0; // optimize on single numa node systems: always node 0
  // never more than the node count and >= 0
  size_t numa_node = mi_os_numa_nodex();
  if (numa_node >= numa_count) { numa_node = numa_node % numa_count; }
  return (int)numa_node;
}<|MERGE_RESOLUTION|>--- conflicted
+++ resolved
@@ -467,12 +467,7 @@
   #endif
   const int fd = mi_unix_mmap_fd();
   int flags = MAP_PRIVATE | MAP_ANONYMOUS;
-<<<<<<< HEAD
-  if (os_overcommit) {
-=======
-  int fd = -1;
   if (_mi_os_has_overcommit()) {
->>>>>>> 4b0cda20
     flags |= MAP_NORESERVE;
   }  
   #if defined(PROT_MAX)
