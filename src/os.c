--- conflicted
+++ resolved
@@ -782,8 +782,8 @@
   }
   #elif defined(__wasi__)
   // WebAssembly guests can't control memory protection
-  #elif defined(MAP_FIXED) && !defined(__APPLE__)
-  // Linux
+  #elif 0 && defined(MAP_FIXED) && !defined(__APPLE__)
+  // Linux: disabled for now as mmap fixed seems much more expensive than MADV_DONTNEED (and splits VMA's?)
   if (commit) {
     // commit: just change the protection
     err = mprotect(start, csize, (PROT_READ | PROT_WRITE));
@@ -796,30 +796,22 @@
     if (p != start) { err = errno; }
   }
   #else
-  // macOSX and others.
+  // Linux, macOSX and others.
   if (commit) {
-    // commit: ensure we can access the area
+    // commit: ensure we can access the area    
     err = mprotect(start, csize, (PROT_READ | PROT_WRITE));
     if (err != 0) { err = errno; }
-<<<<<<< HEAD
   } 
   else {
     #if defined(MADV_DONTNEED)
     // decommit: use MADV_DONTNEED as it decreases rss immediately (unlike MADV_FREE)
+    // (on the other hand, MADV_FREE would be good enough.. it is just not reflected in the stats :-( )
     err = madvise(start, csize, MADV_DONTNEED);
     #else
     // decommit: just disable access
     err = mprotect(start, csize, PROT_NONE);
     if (err != 0) { err = errno; }
-      #if defined(MADV_FREE_REUSE)
-      while ((err = madvise(start, csize, MADV_FREE_REUSE)) != 0 && errno == EAGAIN) { errno = 0; }
-      #endif
     #endif
-=======
-    //#if defined(MADV_FREE_REUSE)
-    //  while ((err = madvise(start, csize, MADV_FREE_REUSE)) != 0 && errno == EAGAIN) { errno = 0; }
-    //#endif
->>>>>>> bb00a5a3
   }
   #endif
   if (err != 0) {
