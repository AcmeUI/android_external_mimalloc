/* ----------------------------------------------------------------------------
Copyright (c) 2018-2021, Microsoft Research, Daan Leijen
This is free software; you can redistribute it and/or modify it under the
terms of the MIT license. A copy of the license can be found in the file
"LICENSE" at the root of this distribution.
-----------------------------------------------------------------------------*/
#ifndef _DEFAULT_SOURCE
#define _DEFAULT_SOURCE   // ensure mmap flags are defined
#endif

#if defined(__sun)
// illumos provides new mman.h api when any of these are defined
// otherwise the old api based on caddr_t which predates the void pointers one.
// stock solaris provides only the former, chose to atomically to discard those
// flags only here rather than project wide tough.
#undef _XOPEN_SOURCE
#undef _POSIX_C_SOURCE
#endif
#include "mimalloc.h"
#include "mimalloc-internal.h"
#include "mimalloc-atomic.h"

#include <string.h>  // strerror

#ifdef _MSC_VER
#pragma warning(disable:4996)  // strerror
#endif

#if defined(__wasi__)
#define MI_USE_SBRK
#endif

#if defined(_WIN32)
#include <windows.h>
#elif defined(__wasi__)
#include <unistd.h>    // sbrk
#else
#include <sys/mman.h>  // mmap
#include <unistd.h>    // sysconf
#if defined(__linux__)
#include <features.h>
#include <fcntl.h>
#if defined(__GLIBC__)
#include <linux/mman.h> // linux mmap flags
#else
#include <sys/mman.h>
#endif
#endif
#if defined(__APPLE__)
#include <TargetConditionals.h>
#if !TARGET_IOS_IPHONE && !TARGET_IOS_SIMULATOR
#include <mach/vm_statistics.h>
#endif
#endif
#if defined(__FreeBSD__) || defined(__DragonFly__)
#include <sys/param.h>
#if __FreeBSD_version >= 1200000
#include <sys/cpuset.h>
#include <sys/domainset.h>
#endif
#include <sys/sysctl.h>
#endif
#endif

/* -----------------------------------------------------------
  Initialization.
  On windows initializes support for aligned allocation and
  large OS pages (if MIMALLOC_LARGE_OS_PAGES is true).
----------------------------------------------------------- */
bool    _mi_os_decommit(void* addr, size_t size, mi_stats_t* stats);

static void* mi_align_up_ptr(void* p, size_t alignment) {
  return (void*)_mi_align_up((uintptr_t)p, alignment);
}

static void* mi_align_down_ptr(void* p, size_t alignment) {
  return (void*)_mi_align_down((uintptr_t)p, alignment);
}

// page size (initialized properly in `os_init`)
static size_t os_page_size = 4096;

// minimal allocation granularity
static size_t os_alloc_granularity = 4096;

// if non-zero, use large page allocation
static size_t large_os_page_size = 0;

// is memory overcommit allowed? 
// set dynamically in _mi_os_init (and if true we use MAP_NORESERVE)
static bool os_overcommit = true;

// OS (small) page size
size_t _mi_os_page_size() {
  return os_page_size;
}

// if large OS pages are supported (2 or 4MiB), then return the size, otherwise return the small page size (4KiB)
size_t _mi_os_large_page_size(void) {
  return (large_os_page_size != 0 ? large_os_page_size : _mi_os_page_size());
}

#if !defined(MI_USE_SBRK) && !defined(__wasi__)
static bool use_large_os_page(size_t size, size_t alignment) {
  // if we have access, check the size and alignment requirements
  if (large_os_page_size == 0 || !mi_option_is_enabled(mi_option_large_os_pages)) return false;
  return ((size % large_os_page_size) == 0 && (alignment % large_os_page_size) == 0);
}
#endif

// round to a good OS allocation size (bounded by max 12.5% waste)
size_t _mi_os_good_alloc_size(size_t size) {
  size_t align_size;
  if (size < 512*KiB) align_size = _mi_os_page_size();
  else if (size < 2*MiB) align_size = 64*KiB;
  else if (size < 8*MiB) align_size = 256*KiB;
  else if (size < 32*MiB) align_size = 1*MiB;
  else align_size = 4*MiB;
  if (mi_unlikely(size >= (SIZE_MAX - align_size))) return size; // possible overflow?
  return _mi_align_up(size, align_size);
}

#if defined(_WIN32)
// We use VirtualAlloc2 for aligned allocation, but it is only supported on Windows 10 and Windows Server 2016.
// So, we need to look it up dynamically to run on older systems. (use __stdcall for 32-bit compatibility)
// NtAllocateVirtualAllocEx is used for huge OS page allocation (1GiB)
//
// We hide MEM_EXTENDED_PARAMETER to compile with older SDK's.
#include <winternl.h>
typedef PVOID    (__stdcall *PVirtualAlloc2)(HANDLE, PVOID, SIZE_T, ULONG, ULONG, /* MEM_EXTENDED_PARAMETER* */ void*, ULONG);
typedef NTSTATUS (__stdcall *PNtAllocateVirtualMemoryEx)(HANDLE, PVOID*, SIZE_T*, ULONG, ULONG, /* MEM_EXTENDED_PARAMETER* */ PVOID, ULONG);
static PVirtualAlloc2 pVirtualAlloc2 = NULL;
static PNtAllocateVirtualMemoryEx pNtAllocateVirtualMemoryEx = NULL;

// Similarly, GetNumaProcesorNodeEx is only supported since Windows 7
#if (_WIN32_WINNT < 0x601)  // before Win7
typedef struct _PROCESSOR_NUMBER { WORD Group; BYTE Number; BYTE Reserved; } PROCESSOR_NUMBER, *PPROCESSOR_NUMBER;
#endif
typedef VOID (__stdcall *PGetCurrentProcessorNumberEx)(PPROCESSOR_NUMBER ProcNumber);
typedef BOOL (__stdcall *PGetNumaProcessorNodeEx)(PPROCESSOR_NUMBER Processor, PUSHORT NodeNumber);
typedef BOOL (__stdcall* PGetNumaNodeProcessorMaskEx)(USHORT Node, PGROUP_AFFINITY ProcessorMask);
static PGetCurrentProcessorNumberEx pGetCurrentProcessorNumberEx = NULL;
static PGetNumaProcessorNodeEx      pGetNumaProcessorNodeEx = NULL;
static PGetNumaNodeProcessorMaskEx  pGetNumaNodeProcessorMaskEx = NULL;

static bool mi_win_enable_large_os_pages()
{
  if (large_os_page_size > 0) return true;

  // Try to see if large OS pages are supported
  // To use large pages on Windows, we first need access permission
  // Set "Lock pages in memory" permission in the group policy editor
  // <https://devblogs.microsoft.com/oldnewthing/20110128-00/?p=11643>
  unsigned long err = 0;
  HANDLE token = NULL;
  BOOL ok = OpenProcessToken(GetCurrentProcess(), TOKEN_ADJUST_PRIVILEGES | TOKEN_QUERY, &token);
  if (ok) {
    TOKEN_PRIVILEGES tp;
    ok = LookupPrivilegeValue(NULL, TEXT("SeLockMemoryPrivilege"), &tp.Privileges[0].Luid);
    if (ok) {
      tp.PrivilegeCount = 1;
      tp.Privileges[0].Attributes = SE_PRIVILEGE_ENABLED;
      ok = AdjustTokenPrivileges(token, FALSE, &tp, 0, (PTOKEN_PRIVILEGES)NULL, 0);
      if (ok) {
        err = GetLastError();
        ok = (err == ERROR_SUCCESS);
        if (ok) {
          large_os_page_size = GetLargePageMinimum();
        }
      }
    }
    CloseHandle(token);
  }
  if (!ok) {
    if (err == 0) err = GetLastError();
    _mi_warning_message("cannot enable large OS page support, error %lu\n", err);
  }
  return (ok!=0);
}

void _mi_os_init(void) 
{
  os_overcommit = false;
  // get the page size
  SYSTEM_INFO si;
  GetSystemInfo(&si);
  if (si.dwPageSize > 0) os_page_size = si.dwPageSize;
  if (si.dwAllocationGranularity > 0) os_alloc_granularity = si.dwAllocationGranularity;
  // get the VirtualAlloc2 function
  HINSTANCE  hDll;
  hDll = LoadLibrary(TEXT("kernelbase.dll"));
  if (hDll != NULL) {
    // use VirtualAlloc2FromApp if possible as it is available to Windows store apps
    pVirtualAlloc2 = (PVirtualAlloc2)(void (*)(void))GetProcAddress(hDll, "VirtualAlloc2FromApp");
    if (pVirtualAlloc2==NULL) pVirtualAlloc2 = (PVirtualAlloc2)(void (*)(void))GetProcAddress(hDll, "VirtualAlloc2");
    FreeLibrary(hDll);
  }
  // NtAllocateVirtualMemoryEx is used for huge page allocation
  hDll = LoadLibrary(TEXT("ntdll.dll"));
  if (hDll != NULL) {
    pNtAllocateVirtualMemoryEx = (PNtAllocateVirtualMemoryEx)(void (*)(void))GetProcAddress(hDll, "NtAllocateVirtualMemoryEx");
    FreeLibrary(hDll);
  }
  // Try to use Win7+ numa API
  hDll = LoadLibrary(TEXT("kernel32.dll"));
  if (hDll != NULL) {
    pGetCurrentProcessorNumberEx = (PGetCurrentProcessorNumberEx)(void (*)(void))GetProcAddress(hDll, "GetCurrentProcessorNumberEx");
    pGetNumaProcessorNodeEx = (PGetNumaProcessorNodeEx)(void (*)(void))GetProcAddress(hDll, "GetNumaProcessorNodeEx");
    pGetNumaNodeProcessorMaskEx = (PGetNumaNodeProcessorMaskEx)(void (*)(void))GetProcAddress(hDll, "GetNumaNodeProcessorMaskEx");
    FreeLibrary(hDll);
  }
  if (mi_option_is_enabled(mi_option_large_os_pages) || mi_option_is_enabled(mi_option_reserve_huge_os_pages)) {
    mi_win_enable_large_os_pages();
  }
}
#elif defined(__wasi__)
void _mi_os_init() {
  os_overcommit = false;
  os_page_size = 0x10000; // WebAssembly has a fixed page size: 64KiB
  os_alloc_granularity = 16;
}

#else  // generic unix

static void os_detect_overcommit(void) {
#if defined(__linux__)
  int fd = open("/proc/sys/vm/overcommit_memory", O_RDONLY);
	if (fd < 0) return;
  char buf[128];
  ssize_t nread = read(fd, &buf, sizeof(buf));
	close(fd);
  // <https://www.kernel.org/doc/Documentation/vm/overcommit-accounting>
  // 0: heuristic overcommit, 1: always overcommit, 2: never overcommit (ignore NORESERVE)
  if (nread >= 1) {
    os_overcommit = (buf[0] == '0' || buf[0] == '1');
  }
#elif defined(__FreeBSD__)
  int val = 0;
  size_t olen = sizeof(val);
  if (sysctlbyname("vm.overcommit", &val, &olen, NULL, 0) == 0) {
    os_overcommit = (val != 0);
  }  
#else
  // default: overcommit is true  
#endif
}

void _mi_os_init() {
  // get the page size
  long result = sysconf(_SC_PAGESIZE);
  if (result > 0) {
    os_page_size = (size_t)result;
    os_alloc_granularity = os_page_size;
  }
  large_os_page_size = 2*MiB; // TODO: can we query the OS for this?
  os_detect_overcommit();
}
#endif


/* -----------------------------------------------------------
  Raw allocation on Windows (VirtualAlloc) and Unix's (mmap).
----------------------------------------------------------- */

static bool mi_os_mem_free(void* addr, size_t size, bool was_committed, mi_stats_t* stats)
{
  if (addr == NULL || size == 0) return true; // || _mi_os_is_huge_reserved(addr)
  bool err = false;
#if defined(_WIN32)
  err = (VirtualFree(addr, 0, MEM_RELEASE) == 0);
#elif defined(MI_USE_SBRK)
  err = 0; // sbrk heap cannot be shrunk
#else
  err = (munmap(addr, size) == -1);
#endif
  if (was_committed) _mi_stat_decrease(&stats->committed, size);
  _mi_stat_decrease(&stats->reserved, size);
  if (err) {
    _mi_warning_message("munmap failed: %s, addr 0x%8li, size %lu\n", strerror(errno), (size_t)addr, size);
    return false;
  }
  else {
    return true;
  }
}

#if !defined(MI_USE_SBRK) && !defined(__wasi__)
static void* mi_os_get_aligned_hint(size_t try_alignment, size_t size);
#endif

#ifdef _WIN32
 
#define MEM_COMMIT_RESERVE  (MEM_COMMIT|MEM_RESERVE)

static void* mi_win_virtual_allocx(void* addr, size_t size, size_t try_alignment, DWORD flags) {
#if (MI_INTPTR_SIZE >= 8)
  // on 64-bit systems, try to use the virtual address area after 2TiB for 4MiB aligned allocations
  if (addr == NULL) {
    void* hint = mi_os_get_aligned_hint(try_alignment,size);
    if (hint != NULL) {
      void* p = VirtualAlloc(hint, size, flags, PAGE_READWRITE);
      if (p != NULL) return p;
      // for robustness always fall through in case of an error
      /*
      DWORD err = GetLastError();
      if (err != ERROR_INVALID_ADDRESS &&   // If linked with multiple instances, we may have tried to allocate at an already allocated area (#210)
          err != ERROR_INVALID_PARAMETER) { // Windows7 instability (#230)
        return NULL;
      }
      */
      _mi_warning_message("unable to allocate hinted aligned OS memory (%zu bytes, error code: %x, address: %p, alignment: %d, flags: %x)\n", size, GetLastError(), hint, try_alignment, flags);
    }
  } 
#endif
#if defined(MEM_EXTENDED_PARAMETER_TYPE_BITS)
  // on modern Windows try use VirtualAlloc2 for aligned allocation
  if (try_alignment > 0 && (try_alignment % _mi_os_page_size()) == 0 && pVirtualAlloc2 != NULL) {
    MEM_ADDRESS_REQUIREMENTS reqs = { 0, 0, 0 };
    reqs.Alignment = try_alignment;
    MEM_EXTENDED_PARAMETER param = { {0, 0}, {0} };
    param.Type = MemExtendedParameterAddressRequirements;
    param.Pointer = &reqs;
    void* p = (*pVirtualAlloc2)(GetCurrentProcess(), addr, size, flags, PAGE_READWRITE, &param, 1);
    if (p != NULL) return p;
    _mi_warning_message("unable to allocate aligned OS memory (%zu bytes, error code: %x, address: %p, alignment: %d, flags: %x)\n", size, GetLastError(), addr, try_alignment, flags);
    // fall through on error
  }
#endif
  // last resort
  return VirtualAlloc(addr, size, flags, PAGE_READWRITE);
}

static void* mi_win_virtual_alloc(void* addr, size_t size, size_t try_alignment, DWORD flags, bool large_only, bool allow_large, bool* is_large) {
  mi_assert_internal(!(large_only && !allow_large));
  static _Atomic(uintptr_t) large_page_try_ok; // = 0;
  void* p = NULL;
  if ((large_only || use_large_os_page(size, try_alignment))
      && allow_large && (flags&MEM_COMMIT)!=0 && (flags&MEM_RESERVE)!=0) {
    uintptr_t try_ok = mi_atomic_load_acquire(&large_page_try_ok);
    if (!large_only && try_ok > 0) {
      // if a large page allocation fails, it seems the calls to VirtualAlloc get very expensive.
      // therefore, once a large page allocation failed, we don't try again for `large_page_try_ok` times.
      mi_atomic_cas_strong_acq_rel(&large_page_try_ok, &try_ok, try_ok - 1);
    }
    else {
      // large OS pages must always reserve and commit.
      *is_large = true;
      p = mi_win_virtual_allocx(addr, size, try_alignment, flags | MEM_LARGE_PAGES);
      if (large_only) return p;
      // fall back to non-large page allocation on error (`p == NULL`).
      if (p == NULL) {
        mi_atomic_store_release(&large_page_try_ok,10UL);  // on error, don't try again for the next N allocations
      }
    }
  }
  if (p == NULL) {
    *is_large = ((flags&MEM_LARGE_PAGES) != 0);
    p = mi_win_virtual_allocx(addr, size, try_alignment, flags);
  }
  if (p == NULL) {
    _mi_warning_message("unable to allocate OS memory (%zu bytes, error code: %i, address: %p, large only: %d, allow large: %d)\n", size, GetLastError(), addr, large_only, allow_large);
  }
  return p;
}

#elif defined(MI_USE_SBRK)
#define MI_SBRK_FAIL ((void*)(-1)) 
static void* mi_sbrk_heap_grow(size_t size, size_t try_alignment) {
  void* pbase0 = sbrk(0);
  if (pbase0 == MI_SBRK_FAIL) {
    _mi_warning_message("unable to allocate sbrk() OS memory (%zu bytes)\n", size);
    errno = ENOMEM;
    return NULL;
  }
  uintptr_t base = (uintptr_t)pbase0;
  uintptr_t aligned_base = _mi_align_up(base, (uintptr_t) try_alignment);
  size_t alloc_size = _mi_align_up( aligned_base - base + size, _mi_os_page_size());
  mi_assert(alloc_size >= size && (alloc_size % _mi_os_page_size()) == 0);
  if (alloc_size < size) return NULL;
  void* pbase1 = sbrk(alloc_size);
  if (pbase1 == MI_SBRK_FAIL) {
    _mi_warning_message("unable to allocate sbrk() OS memory (%zu bytes, %zu requested)\n", size, alloc_size);
    errno = ENOMEM;
    return NULL;
  }
  mi_assert(pbase0 == pbase1);
  return (void*)aligned_base;
}

#elif defined(__wasi__)  
 // currently unused as we use sbrk() on wasm
static void* mi_wasm_heap_grow(size_t size, size_t try_alignment) {
  uintptr_t base = __builtin_wasm_memory_size(0) * _mi_os_page_size();
  uintptr_t aligned_base = _mi_align_up(base, (uintptr_t) try_alignment);
  size_t alloc_size = _mi_align_up( aligned_base - base + size, _mi_os_page_size());
  mi_assert(alloc_size >= size && (alloc_size % _mi_os_page_size()) == 0);
  if (alloc_size < size) return NULL;
  if (__builtin_wasm_memory_grow(0, alloc_size / _mi_os_page_size()) == SIZE_MAX) {
    _mi_warning_message("unable to allocate wasm_memory_grow() OS memory (%zu bytes, %zu requested)\n", size, alloc_size);
    errno = ENOMEM;
    return NULL;
  }
  return (void*)aligned_base;
}

#else
#define MI_OS_USE_MMAP
static void* mi_unix_mmapx(void* addr, size_t size, size_t try_alignment, int protect_flags, int flags, int fd) {
  UNUSED(try_alignment);  
  #if defined(MAP_ALIGNED)  // BSD
  if (addr == NULL && try_alignment > 0 && (try_alignment % _mi_os_page_size()) == 0) {
    size_t n = mi_bsr(try_alignment);
    if (((size_t)1 << n) == try_alignment && n >= 12 && n <= 30) {  // alignment is a power of 2 and 4096 <= alignment <= 1GiB
      flags |= MAP_ALIGNED(n);
      void* p = mmap(addr, size, protect_flags, flags | MAP_ALIGNED(n), fd, 0);
      if (p!=MAP_FAILED) return p;
      // fall back to regular mmap
    }
  }
  #elif defined(MAP_ALIGN)  // Solaris
  if (addr == NULL && try_alignment > 0 && (try_alignment % _mi_os_page_size()) == 0) {
    void* p = mmap(try_alignment, size, protect_flags, flags | MAP_ALIGN, fd, 0);
    if (p!=MAP_FAILED) return p;
    // fall back to regular mmap
  }
  #endif
  #if (MI_INTPTR_SIZE >= 8) && !defined(MAP_ALIGNED)
  // on 64-bit systems, use the virtual address area after 2TiB for 4MiB aligned allocations
  if (addr == NULL) {
    void* hint = mi_os_get_aligned_hint(try_alignment, size);
    if (hint != NULL) {
      void* p = mmap(hint, size, protect_flags, flags, fd, 0);
      if (p!=MAP_FAILED) return p;
      // fall back to regular mmap
    }
  }
  #endif
  // regular mmap
  void* p = mmap(addr, size, protect_flags, flags, fd, 0);
  if (p!=MAP_FAILED) return p;  
  // failed to allocate
  return NULL;
}

static int mi_unix_mmap_fd(void) {
#if defined(VM_MAKE_TAG)
  // macOS: tracking anonymous page with a specific ID. (All up to 98 are taken officially but LLVM sanitizers had taken 99)
  int os_tag = (int)mi_option_get(mi_option_os_tag);
  if (os_tag < 100 || os_tag > 255) os_tag = 100;
  return VM_MAKE_TAG(os_tag);
#else
  return -1;
#endif
}

static void* mi_unix_mmap(void* addr, size_t size, size_t try_alignment, int protect_flags, bool large_only, bool allow_large, bool* is_large) {
  void* p = NULL;
  #if !defined(MAP_ANONYMOUS)
  #define MAP_ANONYMOUS  MAP_ANON
  #endif
  #if !defined(MAP_NORESERVE)
  #define MAP_NORESERVE  0
  #endif
  const int fd = mi_unix_mmap_fd();
  int flags = MAP_PRIVATE | MAP_ANONYMOUS;
  if (os_overcommit) {
    flags |= MAP_NORESERVE;
  }  
  #if defined(PROT_MAX)
  protect_flags |= PROT_MAX(PROT_READ | PROT_WRITE); // BSD
<<<<<<< HEAD
  #endif  
=======
  #endif
  #if defined(VM_MAKE_TAG)
  // macOS: tracking anonymous page with a specific ID. (All up to 98 are taken officially but LLVM sanitizers had taken 99)
  int os_tag = (int)mi_option_get(mi_option_os_tag);
  if (os_tag < 100 || os_tag > 255) { os_tag = 100; }
  fd = VM_MAKE_TAG(os_tag);
  #endif
  // huge page allocation
>>>>>>> f72e5688
  if ((large_only || use_large_os_page(size, try_alignment)) && allow_large) {
    static _Atomic(uintptr_t) large_page_try_ok; // = 0;
    uintptr_t try_ok = mi_atomic_load_acquire(&large_page_try_ok);
    if (!large_only && try_ok > 0) {
      // If the OS is not configured for large OS pages, or the user does not have
      // enough permission, the `mmap` will always fail (but it might also fail for other reasons).
      // Therefore, once a large page allocation failed, we don't try again for `large_page_try_ok` times
      // to avoid too many failing calls to mmap.
      mi_atomic_cas_strong_acq_rel(&large_page_try_ok, &try_ok, try_ok - 1);
    }
    else {
      int lflags = flags & ~MAP_NORESERVE;  // using NORESERVE on huge pages seems to fail on Linux
      int lfd = fd;
      #ifdef MAP_ALIGNED_SUPER
      lflags |= MAP_ALIGNED_SUPER;
      #endif
      #ifdef MAP_HUGETLB
      lflags |= MAP_HUGETLB;
      #endif
      #ifdef MAP_HUGE_1GB
      static bool mi_huge_pages_available = true;
      if ((size % GiB) == 0 && mi_huge_pages_available) {
        lflags |= MAP_HUGE_1GB;
      }
      else
      #endif
      {
        #ifdef MAP_HUGE_2MB
        lflags |= MAP_HUGE_2MB;
        #endif
      }
      #ifdef VM_FLAGS_SUPERPAGE_SIZE_2MB
      lfd |= VM_FLAGS_SUPERPAGE_SIZE_2MB;
      #endif
      if (large_only || lflags != flags) {
        // try large OS page allocation
        *is_large = true;
        p = mi_unix_mmapx(addr, size, try_alignment, protect_flags, lflags, lfd);
        #ifdef MAP_HUGE_1GB
        if (p == NULL && (lflags & MAP_HUGE_1GB) != 0) {
          mi_huge_pages_available = false; // don't try huge 1GiB pages again
          _mi_warning_message("unable to allocate huge (1GiB) page, trying large (2MiB) pages instead (error %i)\n", errno);
          lflags = ((lflags & ~MAP_HUGE_1GB) | MAP_HUGE_2MB);
          p = mi_unix_mmapx(addr, size, try_alignment, protect_flags, lflags, lfd);
        }
        #endif
        if (large_only) return p;
        if (p == NULL) {
          mi_atomic_store_release(&large_page_try_ok, (uintptr_t)8);  // on error, don't try again for the next N allocations
        }
      }
    }
  }
  // regular allocation
  if (p == NULL) {
    *is_large = false;
    p = mi_unix_mmapx(addr, size, try_alignment, protect_flags, flags, fd);
    if (p != NULL) {
      #if defined(MADV_HUGEPAGE)
      // Many Linux systems don't allow MAP_HUGETLB but they support instead
      // transparent huge pages (THP). Generally, it is not required to call `madvise` with MADV_HUGE
      // though since properly aligned allocations will already use large pages if available
      // in that case -- in particular for our large regions (in `memory.c`).
      // However, some systems only allow THP if called with explicit `madvise`, so
      // when large OS pages are enabled for mimalloc, we call `madvise` anyways.
      if (allow_large && use_large_os_page(size, try_alignment)) {
        if (madvise(p, size, MADV_HUGEPAGE) == 0) {
          *is_large = true; // possibly
        };
      }
      #elif defined(__sun)
      if (allow_large && use_large_os_page(size, try_alignment)) {
        struct memcntl_mha cmd = {0};
        cmd.mha_pagesize = large_os_page_size;
        cmd.mha_cmd = MHA_MAPSIZE_VA;
        if (memcntl(p, size, MC_HAT_ADVISE, (caddr_t)&cmd, 0, 0) == 0) {
          *is_large = true;
        }
      }      
      #endif
    }
  }
  if (p == NULL) {
    _mi_warning_message("unable to allocate OS memory (%zu bytes, error code: %i, address: %p, large only: %d, allow large: %d)\n", size, errno, addr, large_only, allow_large);
  }
  return p;
}
#endif

// On 64-bit systems, we can do efficient aligned allocation by using
// the 2TiB to 30TiB area to allocate them.
#if (MI_INTPTR_SIZE >= 8) && (defined(_WIN32) || defined(MI_OS_USE_MMAP))
static mi_decl_cache_align _Atomic(uintptr_t) aligned_base;

// Return a 4MiB aligned address that is probably available.
// If this returns NULL, the OS will determine the address but on some OS's that may not be 
// properly aligned which can be more costly as it needs to be adjusted afterwards.
// For a size > 1GiB this always returns NULL in order to guarantee good ASLR randomization; 
// (otherwise an initial large allocation of say 2TiB has a 50% chance to include (known) addresses 
//  in the middle of the 2TiB - 6TiB address range (see issue #372))

#define KK_HINT_BASE ((uintptr_t)2 << 40)  // 2TiB start
#define KK_HINT_AREA ((uintptr_t)4 << 40)  // upto 6TiB   (since before win8 there is "only" 8TiB available to processes)
#define KK_HINT_MAX  ((uintptr_t)30 << 40) // wrap after 30TiB (area after 32TiB is used for huge OS pages)

static void* mi_os_get_aligned_hint(size_t try_alignment, size_t size) 
{
  if (try_alignment == 0 || try_alignment > MI_SEGMENT_SIZE) return NULL;
  if ((size%MI_SEGMENT_SIZE) != 0) return NULL;
  if (size > 1*GiB) return NULL;  // guarantee the chance of fixed valid address is at most 1/(KK_HINT_AREA / 1<<30) = 1/4096.
  #if (MI_SECURE>0)
  size += MI_SEGMENT_SIZE;        // put in `MI_SEGMENT_SIZE` virtual gaps between hinted blocks; this splits VLA's but increases guarded areas.
  #endif

  uintptr_t hint = mi_atomic_add_acq_rel(&aligned_base, size);
  if (hint == 0 || hint > KK_HINT_MAX) {   // wrap or initialize
    uintptr_t init = KK_HINT_BASE;
    #if (MI_SECURE>0 || MI_DEBUG==0)       // security: randomize start of aligned allocations unless in debug mode
    uintptr_t r = _mi_heap_random_next(mi_get_default_heap());
    init = init + ((MI_SEGMENT_SIZE * ((r>>17) & 0xFFFFF)) % KK_HINT_AREA);  // (randomly 20 bits)*4MiB == 0 to 4TiB
    #endif
    uintptr_t expected = hint + size;
    mi_atomic_cas_strong_acq_rel(&aligned_base, &expected, init);
    hint = mi_atomic_add_acq_rel(&aligned_base, size); // this may still give 0 or > KK_HINT_MAX but that is ok, it is a hint after all
  }
  if (hint%try_alignment != 0) return NULL;
  return (void*)hint;
}
#elif defined(__wasi__) || defined(MI_USE_SBRK)
// no need for mi_os_get_aligned_hint
#else
static void* mi_os_get_aligned_hint(size_t try_alignment, size_t size) {
  UNUSED(try_alignment); UNUSED(size);
  return NULL;
}
#endif


// Primitive allocation from the OS.
// Note: the `try_alignment` is just a hint and the returned pointer is not guaranteed to be aligned.
static void* mi_os_mem_alloc(size_t size, size_t try_alignment, bool commit, bool allow_large, bool* is_large, mi_stats_t* stats) {
  mi_assert_internal(size > 0 && (size % _mi_os_page_size()) == 0);
  if (size == 0) return NULL;
  if (!commit) allow_large = false;

  void* p = NULL;
  /*
  if (commit && allow_large) {
    p = _mi_os_try_alloc_from_huge_reserved(size, try_alignment);
    if (p != NULL) {
      *is_large = true;
      return p;
    }
  }
  */

  #if defined(_WIN32)
    int flags = MEM_RESERVE;
    if (commit) flags |= MEM_COMMIT;
    p = mi_win_virtual_alloc(NULL, size, try_alignment, flags, false, allow_large, is_large);
  #elif defined(MI_USE_SBRK)
    KK_UNUSED(allow_large);
    *is_large = false;
    p = mi_sbrk_heap_grow(size, try_alignment);
  #elif defined(__wasi__)
    KK_UNUSED(allow_large);
    *is_large = false;
    p = mi_wasm_heap_grow(size, try_alignment);
  #else
    int protect_flags = (commit ? (PROT_WRITE | PROT_READ) : PROT_NONE);
    p = mi_unix_mmap(NULL, size, try_alignment, protect_flags, false, allow_large, is_large);
  #endif
  mi_stat_counter_increase(stats->mmap_calls, 1);
  if (p != NULL) {
    _mi_stat_increase(&stats->reserved, size);
    if (commit) { _mi_stat_increase(&stats->committed, size); }
  }
  return p;
}


// Primitive aligned allocation from the OS.
// This function guarantees the allocated memory is aligned.
static void* mi_os_mem_alloc_aligned(size_t size, size_t alignment, bool commit, bool allow_large, bool* is_large, mi_stats_t* stats) {
  mi_assert_internal(alignment >= _mi_os_page_size() && ((alignment & (alignment - 1)) == 0));
  mi_assert_internal(size > 0 && (size % _mi_os_page_size()) == 0);
  if (!commit) allow_large = false;
  if (!(alignment >= _mi_os_page_size() && ((alignment & (alignment - 1)) == 0))) return NULL;
  size = _mi_align_up(size, _mi_os_page_size());

  // try first with a hint (this will be aligned directly on Win 10+ or BSD)
  void* p = mi_os_mem_alloc(size, alignment, commit, allow_large, is_large, stats);
  if (p == NULL) return NULL;

  // if not aligned, free it, overallocate, and unmap around it
  if (((uintptr_t)p % alignment != 0)) {
    mi_os_mem_free(p, size, commit, stats);
    if (size >= (SIZE_MAX - alignment)) return NULL; // overflow
    size_t over_size = size + alignment;

#if _WIN32
    // over-allocate and than re-allocate exactly at an aligned address in there.
    // this may fail due to threads allocating at the same time so we
    // retry this at most 3 times before giving up.
    // (we can not decommit around the overallocation on Windows, because we can only
    //  free the original pointer, not one pointing inside the area)
    int flags = MEM_RESERVE;
    if (commit) flags |= MEM_COMMIT;
    for (int tries = 0; tries < 3; tries++) {
      // over-allocate to determine a virtual memory range
      p = mi_os_mem_alloc(over_size, alignment, commit, false, is_large, stats);
      if (p == NULL) return NULL; // error
      if (((uintptr_t)p % alignment) == 0) {
        // if p happens to be aligned, just decommit the left-over area
        _mi_os_decommit((uint8_t*)p + size, over_size - size, stats);
        break;
      }
      else {
        // otherwise free and allocate at an aligned address in there
        mi_os_mem_free(p, over_size, commit, stats);
        void* aligned_p = mi_align_up_ptr(p, alignment);
        p = mi_win_virtual_alloc(aligned_p, size, alignment, flags, false, allow_large, is_large);
        if (p != NULL) {
          _mi_stat_increase(&stats->reserved, size);
          if (commit) { _mi_stat_increase(&stats->committed, size); }
        }
        if (p == aligned_p) break; // success!
        if (p != NULL) { // should not happen?
          mi_os_mem_free(p, size, commit, stats);
          p = NULL;
        }
      }
    }
#else
    // overallocate...
    p = mi_os_mem_alloc(over_size, alignment, commit, false, is_large, stats);
    if (p == NULL) return NULL;
    // and selectively unmap parts around the over-allocated area.
    void* aligned_p = mi_align_up_ptr(p, alignment);
    size_t pre_size = (uint8_t*)aligned_p - (uint8_t*)p;
    size_t mid_size = _mi_align_up(size, _mi_os_page_size());
    size_t post_size = over_size - pre_size - mid_size;
    mi_assert_internal(pre_size < over_size && post_size < over_size && mid_size >= size);
    if (pre_size > 0)  mi_os_mem_free(p, pre_size, commit, stats);
    if (post_size > 0) mi_os_mem_free((uint8_t*)aligned_p + mid_size, post_size, commit, stats);
    // we can return the aligned pointer on `mmap` systems
    p = aligned_p;
#endif
  }

  mi_assert_internal(p == NULL || (p != NULL && ((uintptr_t)p % alignment) == 0));
  return p;
}

/* -----------------------------------------------------------
  OS API: alloc, free, alloc_aligned
----------------------------------------------------------- */

void* _mi_os_alloc(size_t size, mi_stats_t* tld_stats) {
  UNUSED(tld_stats);
  mi_stats_t* stats = &_mi_stats_main;
  if (size == 0) return NULL;
  size = _mi_os_good_alloc_size(size);
  bool is_large = false;
  return mi_os_mem_alloc(size, 0, true, false, &is_large, stats);
}

void  _mi_os_free_ex(void* p, size_t size, bool was_committed, mi_stats_t* tld_stats) {
  UNUSED(tld_stats);
  mi_stats_t* stats = &_mi_stats_main;
  if (size == 0 || p == NULL) return;
  size = _mi_os_good_alloc_size(size);
  mi_os_mem_free(p, size, was_committed, stats);
}

void  _mi_os_free(void* p, size_t size, mi_stats_t* stats) {
  _mi_os_free_ex(p, size, true, stats);
}

void* _mi_os_alloc_aligned(size_t size, size_t alignment, bool commit, bool* large, mi_stats_t* tld_stats)
{
  UNUSED(tld_stats);
  if (size == 0) return NULL;
  size = _mi_os_good_alloc_size(size);
  alignment = _mi_align_up(alignment, _mi_os_page_size());
  bool allow_large = false;
  if (large != NULL) {
    allow_large = *large;
    *large = false;
  }
  return mi_os_mem_alloc_aligned(size, alignment, commit, allow_large, (large!=NULL?large:&allow_large), &_mi_stats_main /*tld->stats*/ );
}



/* -----------------------------------------------------------
  OS memory API: reset, commit, decommit, protect, unprotect.
----------------------------------------------------------- */


// OS page align within a given area, either conservative (pages inside the area only),
// or not (straddling pages outside the area is possible)
static void* mi_os_page_align_areax(bool conservative, void* addr, size_t size, size_t* newsize) {
  mi_assert(addr != NULL && size > 0);
  if (newsize != NULL) *newsize = 0;
  if (size == 0 || addr == NULL) return NULL;

  // page align conservatively within the range
  void* start = (conservative ? mi_align_up_ptr(addr, _mi_os_page_size())
    : mi_align_down_ptr(addr, _mi_os_page_size()));
  void* end = (conservative ? mi_align_down_ptr((uint8_t*)addr + size, _mi_os_page_size())
    : mi_align_up_ptr((uint8_t*)addr + size, _mi_os_page_size()));
  ptrdiff_t diff = (uint8_t*)end - (uint8_t*)start;
  if (diff <= 0) return NULL;

  mi_assert_internal((conservative && (size_t)diff <= size) || (!conservative && (size_t)diff >= size));
  if (newsize != NULL) *newsize = (size_t)diff;
  return start;
}

static void* mi_os_page_align_area_conservative(void* addr, size_t size, size_t* newsize) {
  return mi_os_page_align_areax(true, addr, size, newsize);
}

static void mi_mprotect_hint(int err) {
#if defined(MI_OS_USE_MMAP) && (MI_SECURE>=2) // guard page around every mimalloc page
  if (err == ENOMEM) {
    _mi_warning_message("the previous warning may have been caused by a low memory map limit.\n"
                        "  On Linux this is controlled by the vm.max_map_count. For example:\n"
                        "  > sudo sysctl -w vm.max_map_count=262144\n");
  }
#else
  UNUSED(err);
#endif
}

// Commit/Decommit memory.
// Usually commit is aligned liberal, while decommit is aligned conservative.
// (but not for the reset version where we want commit to be conservative as well)
static bool mi_os_commitx(void* addr, size_t size, bool commit, bool conservative, bool* is_zero, mi_stats_t* stats) {
  // page align in the range, commit liberally, decommit conservative
  if (is_zero != NULL) { *is_zero = false; }
  size_t csize;
  void* start = mi_os_page_align_areax(conservative, addr, size, &csize);
  if (csize == 0) return true;  // || _mi_os_is_huge_reserved(addr))
  int err = 0;
  if (commit) {
    _mi_stat_increase(&stats->committed, size);  // use size for precise commit vs. decommit
    _mi_stat_counter_increase(&stats->commit_calls, 1);
  }
  else {
    _mi_stat_decrease(&stats->committed, size);
  }

  #if defined(_WIN32)
  if (commit) {
    // *is_zero = true;  // note: if the memory was already committed, the call succeeds but the memory is not zero'd
    void* p = VirtualAlloc(start, csize, MEM_COMMIT, PAGE_READWRITE);
    err = (p == start ? 0 : GetLastError());
  }
  else {
    BOOL ok = VirtualFree(start, csize, MEM_DECOMMIT);
    err = (ok ? 0 : GetLastError());
  }
  #elif defined(__wasi__)
  // WebAssembly guests can't control memory protection
  #elif 0 && defined(MAP_FIXED) && !defined(__APPLE__)
  // Linux: disabled for now as mmap fixed seems much more expensive than MADV_DONTNEED (and splits VMA's?)
  if (commit) {
    // commit: just change the protection
    err = mprotect(start, csize, (PROT_READ | PROT_WRITE));
    if (err != 0) { err = errno; }
  } 
  else {
    // decommit: use mmap with MAP_FIXED to discard the existing memory (and reduce rss)
    const int fd = mi_unix_mmap_fd();
    void* p = mmap(start, csize, PROT_NONE, (MAP_FIXED | MAP_PRIVATE | MAP_ANONYMOUS | MAP_NORESERVE), fd, 0);
    if (p != start) { err = errno; }
  }
  #else
  // Linux, macOSX and others.
  if (commit) {
    // commit: ensure we can access the area    
    err = mprotect(start, csize, (PROT_READ | PROT_WRITE));
    if (err != 0) { err = errno; }
  } 
  else {
    #if defined(MADV_DONTNEED)
    // decommit: use MADV_DONTNEED as it decreases rss immediately (unlike MADV_FREE)
    // (on the other hand, MADV_FREE would be good enough.. it is just not reflected in the stats :-( )
    err = madvise(start, csize, MADV_DONTNEED);
    #else
    // decommit: just disable access
    err = mprotect(start, csize, PROT_NONE);
    if (err != 0) { err = errno; }
    #endif
  }
  #endif
  if (err != 0) {
    _mi_warning_message("%s error: start: %p, csize: 0x%zx, err: %i\n", commit ? "commit" : "decommit", start, csize, err);
    mi_mprotect_hint(err);
  }
  mi_assert_internal(err == 0);
  return (err == 0);
}

bool _mi_os_commit(void* addr, size_t size, bool* is_zero, mi_stats_t* tld_stats) {
  UNUSED(tld_stats);
  mi_stats_t* stats = &_mi_stats_main;
  return mi_os_commitx(addr, size, true, false /* liberal */, is_zero, stats);
}

bool _mi_os_decommit(void* addr, size_t size, mi_stats_t* tld_stats) {
  UNUSED(tld_stats);
  mi_stats_t* stats = &_mi_stats_main;
  bool is_zero;
  return mi_os_commitx(addr, size, false, true /* conservative */, &is_zero, stats);
}

static bool mi_os_commit_unreset(void* addr, size_t size, bool* is_zero, mi_stats_t* stats) {  
  return mi_os_commitx(addr, size, true, true /* conservative */, is_zero, stats);
}

// Signal to the OS that the address range is no longer in use
// but may be used later again. This will release physical memory
// pages and reduce swapping while keeping the memory committed.
// We page align to a conservative area inside the range to reset.
static bool mi_os_resetx(void* addr, size_t size, bool reset, mi_stats_t* stats) {
  // page align conservatively within the range
  size_t csize;
  void* start = mi_os_page_align_area_conservative(addr, size, &csize);
  if (csize == 0) return true;  // || _mi_os_is_huge_reserved(addr)
  if (reset) _mi_stat_increase(&stats->reset, csize);
        else _mi_stat_decrease(&stats->reset, csize);
  if (!reset) return true; // nothing to do on unreset!

  #if (MI_DEBUG>1)
  if (MI_SECURE==0) {
    memset(start, 0, csize); // pretend it is eagerly reset
  }
  #endif

#if defined(_WIN32)
  // Testing shows that for us (on `malloc-large`) MEM_RESET is 2x faster than DiscardVirtualMemory
  void* p = VirtualAlloc(start, csize, MEM_RESET, PAGE_READWRITE);
  mi_assert_internal(p == start);
  #if 1
  if (p == start && start != NULL) {
    VirtualUnlock(start,csize); // VirtualUnlock after MEM_RESET removes the memory from the working set
  }
  #endif
  if (p != start) return false;
#else
#if defined(MADV_FREE)
  static _Atomic(uintptr_t) advice = ATOMIC_VAR_INIT(MADV_FREE);
  int oadvice = (int)mi_atomic_load_relaxed(&advice);
  int err;
  while ((err = madvise(start, csize, oadvice)) != 0 && errno == EAGAIN) { errno = 0;  };
  if (err != 0 && errno == EINVAL && oadvice == MADV_FREE) {  
    // if MADV_FREE is not supported, fall back to MADV_DONTNEED from now on
    mi_atomic_store_release(&advice, (uintptr_t)MADV_DONTNEED);
    err = madvise(start, csize, MADV_DONTNEED);
  }
#elif defined(__wasi__)
  int err = 0;
#else
  int err = madvise(start, csize, MADV_DONTNEED);
#endif
  if (err != 0) {
    _mi_warning_message("madvise reset error: start: %p, csize: 0x%zx, errno: %i\n", start, csize, errno);
  }
  //mi_assert(err == 0);
  if (err != 0) return false;
#endif
  return true;
}

// Signal to the OS that the address range is no longer in use
// but may be used later again. This will release physical memory
// pages and reduce swapping while keeping the memory committed.
// We page align to a conservative area inside the range to reset.
bool _mi_os_reset(void* addr, size_t size, mi_stats_t* tld_stats) {
  UNUSED(tld_stats);
  mi_stats_t* stats = &_mi_stats_main;
  if (mi_option_is_enabled(mi_option_reset_decommits)) {
    return _mi_os_decommit(addr, size, stats);
  }
  else {
    return mi_os_resetx(addr, size, true, stats);
  }
}

bool _mi_os_unreset(void* addr, size_t size, bool* is_zero, mi_stats_t* tld_stats) {
  UNUSED(tld_stats);
  mi_stats_t* stats = &_mi_stats_main;
  if (mi_option_is_enabled(mi_option_reset_decommits)) {
    return mi_os_commit_unreset(addr, size, is_zero, stats);  // re-commit it (conservatively!)
  }
  else {
    *is_zero = false;
    return mi_os_resetx(addr, size, false, stats);
  }
}


// Protect a region in memory to be not accessible.
static  bool mi_os_protectx(void* addr, size_t size, bool protect) {
  // page align conservatively within the range
  size_t csize = 0;
  void* start = mi_os_page_align_area_conservative(addr, size, &csize);
  if (csize == 0) return false;
  /*
  if (_mi_os_is_huge_reserved(addr)) {
	  _mi_warning_message("cannot mprotect memory allocated in huge OS pages\n");
  }
  */
  int err = 0;
#ifdef _WIN32
  DWORD oldprotect = 0;
  BOOL ok = VirtualProtect(start, csize, protect ? PAGE_NOACCESS : PAGE_READWRITE, &oldprotect);
  err = (ok ? 0 : GetLastError());
#elif defined(__wasi__)
  err = 0;
#else
  err = mprotect(start, csize, protect ? PROT_NONE : (PROT_READ | PROT_WRITE));
  if (err != 0) { err = errno; }
#endif
  if (err != 0) {
    _mi_warning_message("mprotect error: start: %p, csize: 0x%zx, err: %i\n", start, csize, err);
    mi_mprotect_hint(err);
  }
  return (err == 0);
}

bool _mi_os_protect(void* addr, size_t size) {
  return mi_os_protectx(addr, size, true);
}

bool _mi_os_unprotect(void* addr, size_t size) {
  return mi_os_protectx(addr, size, false);
}



bool _mi_os_shrink(void* p, size_t oldsize, size_t newsize, mi_stats_t* stats) {
  // page align conservatively within the range
  mi_assert_internal(oldsize > newsize && p != NULL);
  if (oldsize < newsize || p == NULL) return false;
  if (oldsize == newsize) return true;

  // oldsize and newsize should be page aligned or we cannot shrink precisely
  void* addr = (uint8_t*)p + newsize;
  size_t size = 0;
  void* start = mi_os_page_align_area_conservative(addr, oldsize - newsize, &size);
  if (size == 0 || start != addr) return false;

#ifdef _WIN32
  // we cannot shrink on windows, but we can decommit
  return _mi_os_decommit(start, size, stats);
#else
  return mi_os_mem_free(start, size, true, stats);
#endif
}


/* ----------------------------------------------------------------------------
Support for allocating huge OS pages (1Gib) that are reserved up-front
and possibly associated with a specific NUMA node. (use `numa_node>=0`)
-----------------------------------------------------------------------------*/
#define MI_HUGE_OS_PAGE_SIZE  (GiB)

#if defined(_WIN32) && (MI_INTPTR_SIZE >= 8)
static void* mi_os_alloc_huge_os_pagesx(void* addr, size_t size, int numa_node)
{
  mi_assert_internal(size%GiB == 0);
  mi_assert_internal(addr != NULL);
  const DWORD flags = MEM_LARGE_PAGES | MEM_COMMIT | MEM_RESERVE;

  mi_win_enable_large_os_pages();

  #if defined(MEM_EXTENDED_PARAMETER_TYPE_BITS)
  MEM_EXTENDED_PARAMETER params[3] = { {{0,0},{0}},{{0,0},{0}},{{0,0},{0}} };
  // on modern Windows try use NtAllocateVirtualMemoryEx for 1GiB huge pages
  static bool mi_huge_pages_available = true;
  if (pNtAllocateVirtualMemoryEx != NULL && mi_huge_pages_available) {
    #ifndef MEM_EXTENDED_PARAMETER_NONPAGED_HUGE
    #define MEM_EXTENDED_PARAMETER_NONPAGED_HUGE  (0x10)
    #endif
    params[0].Type = 5; // == MemExtendedParameterAttributeFlags;
    params[0].ULong64 = MEM_EXTENDED_PARAMETER_NONPAGED_HUGE;
    ULONG param_count = 1;
    if (numa_node >= 0) {
      param_count++;
      params[1].Type = MemExtendedParameterNumaNode;
      params[1].ULong = (unsigned)numa_node;
    }
    SIZE_T psize = size;
    void* base = addr;
    NTSTATUS err = (*pNtAllocateVirtualMemoryEx)(GetCurrentProcess(), &base, &psize, flags, PAGE_READWRITE, params, param_count);
    if (err == 0 && base != NULL) {
      return base;
    }
    else {
      // fall back to regular large pages
      mi_huge_pages_available = false; // don't try further huge pages
      _mi_warning_message("unable to allocate using huge (1GiB) pages, trying large (2MiB) pages instead (status 0x%lx)\n", err);
    }
  }
  // on modern Windows try use VirtualAlloc2 for numa aware large OS page allocation
  if (pVirtualAlloc2 != NULL && numa_node >= 0) {
    params[0].Type = MemExtendedParameterNumaNode;
    params[0].ULong = (unsigned)numa_node;
    return (*pVirtualAlloc2)(GetCurrentProcess(), addr, size, flags, PAGE_READWRITE, params, 1);
  }
  #else
    UNUSED(numa_node);
  #endif
  // otherwise use regular virtual alloc on older windows
  return VirtualAlloc(addr, size, flags, PAGE_READWRITE);
}

#elif defined(MI_OS_USE_MMAP) && (MI_INTPTR_SIZE >= 8) && !defined(__HAIKU__)
#include <sys/syscall.h>
#ifndef MPOL_PREFERRED
#define MPOL_PREFERRED 1
#endif
#if defined(SYS_mbind)
static long mi_os_mbind(void* start, unsigned long len, unsigned long mode, const unsigned long* nmask, unsigned long maxnode, unsigned flags) {
  return syscall(SYS_mbind, start, len, mode, nmask, maxnode, flags);
}
#else
static long mi_os_mbind(void* start, unsigned long len, unsigned long mode, const unsigned long* nmask, unsigned long maxnode, unsigned flags) {
  UNUSED(start); UNUSED(len); UNUSED(mode); UNUSED(nmask); UNUSED(maxnode); UNUSED(flags);
  return 0;
}
#endif
static void* mi_os_alloc_huge_os_pagesx(void* addr, size_t size, int numa_node) {
  mi_assert_internal(size%GiB == 0);
  bool is_large = true;
  void* p = mi_unix_mmap(addr, size, MI_SEGMENT_SIZE, PROT_READ | PROT_WRITE, true, true, &is_large);
  if (p == NULL) return NULL;
  if (numa_node >= 0 && numa_node < 8*MI_INTPTR_SIZE) { // at most 64 nodes
    uintptr_t numa_mask = (1UL << numa_node);
    // TODO: does `mbind` work correctly for huge OS pages? should we
    // use `set_mempolicy` before calling mmap instead?
    // see: <https://lkml.org/lkml/2017/2/9/875>
    long err = mi_os_mbind(p, size, MPOL_PREFERRED, &numa_mask, 8*MI_INTPTR_SIZE, 0);
    if (err != 0) {
      _mi_warning_message("failed to bind huge (1GiB) pages to numa node %d: %s\n", numa_node, strerror(errno));
    }
  }
  return p;
}
#else
static void* mi_os_alloc_huge_os_pagesx(void* addr, size_t size, int numa_node) {
  UNUSED(addr); UNUSED(size); UNUSED(numa_node);
  return NULL;
}
#endif

#if (MI_INTPTR_SIZE >= 8)
// To ensure proper alignment, use our own area for huge OS pages
static mi_decl_cache_align _Atomic(uintptr_t)  mi_huge_start; // = 0

// Claim an aligned address range for huge pages
static uint8_t* mi_os_claim_huge_pages(size_t pages, size_t* total_size) {
  if (total_size != NULL) *total_size = 0;
  const size_t size = pages * MI_HUGE_OS_PAGE_SIZE;

  uintptr_t start = 0;
  uintptr_t end = 0;
  uintptr_t huge_start = mi_atomic_load_relaxed(&mi_huge_start);
  do {
    start = huge_start;
    if (start == 0) {
      // Initialize the start address after the 32TiB area
      start = ((uintptr_t)32 << 40);  // 32TiB virtual start address
#if (MI_SECURE>0 || MI_DEBUG==0)      // security: randomize start of huge pages unless in debug mode
      uintptr_t r = _mi_heap_random_next(mi_get_default_heap());
      start = start + ((uintptr_t)MI_HUGE_OS_PAGE_SIZE * ((r>>17) & 0x0FFF));  // (randomly 12bits)*1GiB == between 0 to 4TiB
#endif
    }
    end = start + size;
    mi_assert_internal(end % MI_SEGMENT_SIZE == 0);
  } while (!mi_atomic_cas_strong_acq_rel(&mi_huge_start, &huge_start, end));

  if (total_size != NULL) *total_size = size;
  return (uint8_t*)start;
}
#else
static uint8_t* mi_os_claim_huge_pages(size_t pages, size_t* total_size) {
  UNUSED(pages);
  if (total_size != NULL) *total_size = 0;
  return NULL;
}
#endif

// Allocate MI_SEGMENT_SIZE aligned huge pages
void* _mi_os_alloc_huge_os_pages(size_t pages, int numa_node, mi_msecs_t max_msecs, size_t* pages_reserved, size_t* psize) {
  if (psize != NULL) *psize = 0;
  if (pages_reserved != NULL) *pages_reserved = 0;
  size_t size = 0;
  uint8_t* start = mi_os_claim_huge_pages(pages, &size);
  if (start == NULL) return NULL; // or 32-bit systems

  // Allocate one page at the time but try to place them contiguously
  // We allocate one page at the time to be able to abort if it takes too long
  // or to at least allocate as many as available on the system.
  mi_msecs_t start_t = _mi_clock_start();
  size_t page;
  for (page = 0; page < pages; page++) {
    // allocate a page
    void* addr = start + (page * MI_HUGE_OS_PAGE_SIZE);
    void* p = mi_os_alloc_huge_os_pagesx(addr, MI_HUGE_OS_PAGE_SIZE, numa_node);

    // Did we succeed at a contiguous address?
    if (p != addr) {
      // no success, issue a warning and break
      if (p != NULL) {
        _mi_warning_message("could not allocate contiguous huge page %zu at %p\n", page, addr);
        _mi_os_free(p, MI_HUGE_OS_PAGE_SIZE, &_mi_stats_main);
      }
      break;
    }

    // success, record it
    _mi_stat_increase(&_mi_stats_main.committed, MI_HUGE_OS_PAGE_SIZE);
    _mi_stat_increase(&_mi_stats_main.reserved, MI_HUGE_OS_PAGE_SIZE);

    // check for timeout
    if (max_msecs > 0) {
      mi_msecs_t elapsed = _mi_clock_end(start_t);
      if (page >= 1) {
        mi_msecs_t estimate = ((elapsed / (page+1)) * pages);
        if (estimate > 2*max_msecs) { // seems like we are going to timeout, break
          elapsed = max_msecs + 1;
        }
      }
      if (elapsed > max_msecs) {
        _mi_warning_message("huge page allocation timed out\n");
        break;
      }
    }
  }
  mi_assert_internal(page*MI_HUGE_OS_PAGE_SIZE <= size);
  if (pages_reserved != NULL) *pages_reserved = page;
  if (psize != NULL) *psize = page * MI_HUGE_OS_PAGE_SIZE;
  return (page == 0 ? NULL : start);
}

// free every huge page in a range individually (as we allocated per page)
// note: needed with VirtualAlloc but could potentially be done in one go on mmap'd systems.
void _mi_os_free_huge_pages(void* p, size_t size, mi_stats_t* stats) {
  if (p==NULL || size==0) return;
  uint8_t* base = (uint8_t*)p;
  while (size >= MI_HUGE_OS_PAGE_SIZE) {
    _mi_os_free(base, MI_HUGE_OS_PAGE_SIZE, stats);
    size -= MI_HUGE_OS_PAGE_SIZE;
  }
}

/* ----------------------------------------------------------------------------
Support NUMA aware allocation
-----------------------------------------------------------------------------*/
#ifdef _WIN32  
static size_t mi_os_numa_nodex() {
  USHORT numa_node = 0;
  if (pGetCurrentProcessorNumberEx != NULL && pGetNumaProcessorNodeEx != NULL) {
    // Extended API is supported
    PROCESSOR_NUMBER pnum;
    (*pGetCurrentProcessorNumberEx)(&pnum);
    USHORT nnode = 0;
    BOOL ok = (*pGetNumaProcessorNodeEx)(&pnum, &nnode);
    if (ok) numa_node = nnode;
  }
  else {
    // Vista or earlier, use older API that is limited to 64 processors. Issue #277
    DWORD pnum = GetCurrentProcessorNumber();
    UCHAR nnode = 0;
    BOOL ok = GetNumaProcessorNode((UCHAR)pnum, &nnode);
    if (ok) numa_node = nnode;    
  }
  return numa_node;
}

static size_t mi_os_numa_node_countx(void) {
  ULONG numa_max = 0;
  GetNumaHighestNodeNumber(&numa_max);
  // find the highest node number that has actual processors assigned to it. Issue #282
  while(numa_max > 0) {
    if (pGetNumaNodeProcessorMaskEx != NULL) {
      // Extended API is supported
      GROUP_AFFINITY affinity;
      if ((*pGetNumaNodeProcessorMaskEx)((USHORT)numa_max, &affinity)) {
        if (affinity.Mask != 0) break;  // found the maximum non-empty node
      }
    }
    else {
      // Vista or earlier, use older API that is limited to 64 processors.
      ULONGLONG mask;
      if (GetNumaNodeProcessorMask((UCHAR)numa_max, &mask)) {
        if (mask != 0) break; // found the maximum non-empty node
      };
    }
    // max node was invalid or had no processor assigned, try again
    numa_max--;
  }
  return ((size_t)numa_max + 1);
}
#elif defined(__linux__)
#include <sys/syscall.h>  // getcpu
#include <stdio.h>        // access

static size_t mi_os_numa_nodex(void) {
#ifdef SYS_getcpu
  unsigned long node = 0;
  unsigned long ncpu = 0;
  long err = syscall(SYS_getcpu, &ncpu, &node, NULL);
  if (err != 0) return 0;
  return node;
#else
  return 0;
#endif
}
static size_t mi_os_numa_node_countx(void) {
  char buf[128];
  unsigned node = 0;
  for(node = 0; node < 256; node++) {
    // enumerate node entries -- todo: it there a more efficient way to do this? (but ensure there is no allocation)
    snprintf(buf, 127, "/sys/devices/system/node/node%u", node + 1);
    if (access(buf,R_OK) != 0) break;
  }
  return (node+1);
}
#elif defined(__FreeBSD__) && __FreeBSD_version >= 1200000
static size_t mi_os_numa_nodex(void) {
  domainset_t dom;
  size_t node;
  int policy;
  if (cpuset_getdomain(CPU_LEVEL_CPUSET, CPU_WHICH_PID, -1, sizeof(dom), &dom, &policy) == -1) return 0ul;
  for (node = 0; node < MAXMEMDOM; node++) {
    if (DOMAINSET_ISSET(node, &dom)) return node;
  }
  return 0ul;
}
static size_t mi_os_numa_node_countx(void) {
  size_t ndomains = 0;
  size_t len = sizeof(ndomains);
  if (sysctlbyname("vm.ndomains", &ndomains, &len, NULL, 0) == -1) return 0ul;
  return ndomains;
}
#elif defined(__DragonFly__)
static size_t mi_os_numa_nodex(void) {
  // TODO: DragonFly does not seem to provide any userland means to get this information.
  return 0ul;
}
static size_t mi_os_numa_node_countx(void) {
  size_t ncpus = 0, nvirtcoresperphys = 0;
  size_t len = sizeof(size_t);
  if (sysctlbyname("hw.ncpu", &ncpus, &len, NULL, 0) == -1) return 0ul;
  if (sysctlbyname("hw.cpu_topology_ht_ids", &nvirtcoresperphys, &len, NULL, 0) == -1) return 0ul;
  return nvirtcoresperphys * ncpus;
}
#else
static size_t mi_os_numa_nodex(void) {
  return 0;
}
static size_t mi_os_numa_node_countx(void) {
  return 1;
}
#endif

_Atomic(size_t)  _mi_numa_node_count; // = 0   // cache the node count

size_t _mi_os_numa_node_count_get(void) {
  size_t count = mi_atomic_load_acquire(&_mi_numa_node_count);
  if (count <= 0) {
    long ncount = mi_option_get(mi_option_use_numa_nodes); // given explicitly?
    if (ncount > 0) {
      count = (size_t)ncount;
    }
    else {
      count = mi_os_numa_node_countx(); // or detect dynamically
      if (count == 0) count = 1;
    }    
    mi_atomic_store_release(&_mi_numa_node_count, count); // save it
    _mi_verbose_message("using %zd numa regions\n", count);
  }
  return count;
}

int _mi_os_numa_node_get(mi_os_tld_t* tld) {
  UNUSED(tld);
  size_t numa_count = _mi_os_numa_node_count();
  if (numa_count<=1) return 0; // optimize on single numa node systems: always node 0
  // never more than the node count and >= 0
  size_t numa_node = mi_os_numa_nodex();
  if (numa_node >= numa_count) { numa_node = numa_node % numa_count; }
  return (int)numa_node;
}<|MERGE_RESOLUTION|>--- conflicted
+++ resolved
@@ -468,10 +468,7 @@
   }  
   #if defined(PROT_MAX)
   protect_flags |= PROT_MAX(PROT_READ | PROT_WRITE); // BSD
-<<<<<<< HEAD
   #endif  
-=======
-  #endif
   #if defined(VM_MAKE_TAG)
   // macOS: tracking anonymous page with a specific ID. (All up to 98 are taken officially but LLVM sanitizers had taken 99)
   int os_tag = (int)mi_option_get(mi_option_os_tag);
@@ -479,7 +476,6 @@
   fd = VM_MAKE_TAG(os_tag);
   #endif
   // huge page allocation
->>>>>>> f72e5688
   if ((large_only || use_large_os_page(size, try_alignment)) && allow_large) {
     static _Atomic(uintptr_t) large_page_try_ok; // = 0;
     uintptr_t try_ok = mi_atomic_load_acquire(&large_page_try_ok);
