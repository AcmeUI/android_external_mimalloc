/* ----------------------------------------------------------------------------
Copyright (c) 2018, Microsoft Research, Daan Leijen
This is free software; you can redistribute it and/or modify it under the
terms of the MIT license. A copy of the license can be found in the file
"LICENSE" at the root of this distribution.
-----------------------------------------------------------------------------*/
#include "mimalloc.h"
#include "mimalloc-internal.h"
#include "mimalloc-atomic.h"

#include <stdio.h>  // fputs, stderr
#include <string.h> // memset


/* -----------------------------------------------------------
  Statistics operations
----------------------------------------------------------- */

static bool mi_is_in_main(void* stat) {
  return ((uint8_t*)stat >= (uint8_t*)&_mi_stats_main
         && (uint8_t*)stat < ((uint8_t*)&_mi_stats_main + sizeof(mi_stats_t)));  
}

static void mi_stat_update(mi_stat_count_t* stat, int64_t amount) {
  if (amount == 0) return;
  if (mi_is_in_main(stat))
  {
    // add atomically (for abandoned pages)
    mi_atomic_add64(&stat->current,amount);
    if (stat->current > stat->peak) stat->peak = stat->current;  // racing.. it's ok
    if (amount > 0) {
      mi_atomic_add64(&stat->allocated,amount);
    }
    else {
      mi_atomic_add64(&stat->freed, -amount);
    }
  }
  else {
    // add thread local
    stat->current += amount;
    if (stat->current > stat->peak) stat->peak = stat->current;
    if (amount > 0) {
      stat->allocated += amount;
    }
    else {
      stat->freed += -amount;
    }
  }
}

void _mi_stat_counter_increase(mi_stat_counter_t* stat, size_t amount) {  
  if (mi_is_in_main(stat)) {
    mi_atomic_add64( &stat->count, 1 );
    mi_atomic_add64( &stat->total, (int64_t)amount );
  }
  else {
    stat->count++;
    stat->total += amount;
  }
}

void _mi_stat_increase(mi_stat_count_t* stat, size_t amount) {
  mi_stat_update(stat, (int64_t)amount);
}

void _mi_stat_decrease(mi_stat_count_t* stat, size_t amount) {
  mi_stat_update(stat, -((int64_t)amount));
}

// must be thread safe as it is called from stats_merge
static void mi_stat_add(mi_stat_count_t* stat, const mi_stat_count_t* src, int64_t unit) {
  if (stat==src) return;
  mi_atomic_add64( &stat->allocated, src->allocated * unit);
  mi_atomic_add64( &stat->current, src->current * unit);
  mi_atomic_add64( &stat->freed, src->freed * unit);
  // peak scores do not work across threads..
  mi_atomic_add64( &stat->peak, src->peak * unit);
}

static void mi_stat_counter_add(mi_stat_counter_t* stat, const mi_stat_counter_t* src, int64_t unit) {
  if (stat==src) return;
  mi_atomic_add64( &stat->total, src->total * unit);
  mi_atomic_add64( &stat->count, src->count * unit);
}

// must be thread safe as it is called from stats_merge
static void mi_stats_add(mi_stats_t* stats, const mi_stats_t* src) {
  if (stats==src) return;
  mi_stat_add(&stats->segments, &src->segments,1);
  mi_stat_add(&stats->pages, &src->pages,1);
  mi_stat_add(&stats->reserved, &src->reserved, 1);
  mi_stat_add(&stats->committed, &src->committed, 1);
  mi_stat_add(&stats->reset, &src->reset, 1);
  mi_stat_add(&stats->page_committed, &src->page_committed, 1);

  mi_stat_add(&stats->pages_abandoned, &src->pages_abandoned, 1);
  mi_stat_add(&stats->segments_abandoned, &src->segments_abandoned, 1);
  mi_stat_add(&stats->threads, &src->threads, 1);

  mi_stat_add(&stats->malloc, &src->malloc, 1);
  mi_stat_add(&stats->segments_cache, &src->segments_cache, 1);
  mi_stat_add(&stats->huge, &src->huge, 1);
  mi_stat_add(&stats->large, &src->large, 1);

  mi_stat_counter_add(&stats->pages_extended, &src->pages_extended, 1);
  mi_stat_counter_add(&stats->mmap_calls, &src->mmap_calls, 1);
  mi_stat_counter_add(&stats->commit_calls, &src->commit_calls, 1);

  mi_stat_counter_add(&stats->page_no_retire, &src->page_no_retire, 1);
  mi_stat_counter_add(&stats->searches, &src->searches, 1);
  mi_stat_counter_add(&stats->huge_count, &src->huge_count, 1);
  mi_stat_counter_add(&stats->large_count, &src->large_count, 1);
#if MI_STAT>1
  for (size_t i = 0; i <= MI_BIN_HUGE; i++) {
    if (src->normal[i].allocated > 0 || src->normal[i].freed > 0) {
      mi_stat_add(&stats->normal[i], &src->normal[i], 1);
    }
  }
#endif
}

/* -----------------------------------------------------------
  Display statistics
----------------------------------------------------------- */

// unit > 0 : size in binary bytes 
// unit == 0: count as decimal
// unit < 0 : count in binary
static void mi_printf_amount(int64_t n, int64_t unit, mi_output_fun* out, void* arg, const char* fmt) {
  char buf[32];
  int  len = 32;
  const char* suffix = (unit <= 0 ? " " : "b");
  const int64_t base = (unit == 0 ? 1000 : 1024);
  if (unit>0) n *= unit;

  const int64_t pos = (n < 0 ? -n : n);
  if (pos < base) {
    snprintf(buf, len, "%d %s ", (int)n, suffix);
  }
  else {
    int64_t divider = base;
    const char* magnitude = "k";
    if (pos >= divider*base) { divider *= base; magnitude = "m"; }
    if (pos >= divider*base) { divider *= base; magnitude = "g"; }
    const int64_t tens = (n / (divider/10));
    const long whole = (long)(tens/10);
    const long frac1 = (long)(tens%10);
    snprintf(buf, len, "%ld.%ld %s%s", whole, frac1, magnitude, suffix);
  }
  _mi_fprintf(out, arg, (fmt==NULL ? "%11s" : fmt), buf);
}


static void mi_print_amount(int64_t n, int64_t unit, mi_output_fun* out, void* arg) {
  mi_printf_amount(n,unit,out,arg,NULL);
}

static void mi_print_count(int64_t n, int64_t unit, mi_output_fun* out, void* arg) {
  if (unit==1) _mi_fprintf(out, arg, "%11s"," ");
          else mi_print_amount(n,0,out,arg);
}

static void mi_stat_print(const mi_stat_count_t* stat, const char* msg, int64_t unit, mi_output_fun* out, void* arg ) {
  _mi_fprintf(out, arg,"%10s:", msg);
  if (unit>0) {
    mi_print_amount(stat->peak, unit, out, arg);
    mi_print_amount(stat->allocated, unit, out, arg);
    mi_print_amount(stat->freed, unit, out, arg);
    mi_print_amount(unit, 1, out, arg);
    mi_print_count(stat->allocated, unit, out, arg);
    if (stat->allocated > stat->freed)
      _mi_fprintf(out, arg, "  not all freed!\n");
    else
      _mi_fprintf(out, arg, "  ok\n");
  }
  else if (unit<0) {
    mi_print_amount(stat->peak, -1, out, arg);
    mi_print_amount(stat->allocated, -1, out, arg);
    mi_print_amount(stat->freed, -1, out, arg);
    if (unit==-1) {
      _mi_fprintf(out, arg, "%22s", "");
    }
    else {
      mi_print_amount(-unit, 1, out, arg);
      mi_print_count((stat->allocated / -unit), 0, out, arg);
    }
    if (stat->allocated > stat->freed)
      _mi_fprintf(out, arg, "  not all freed!\n");
    else
      _mi_fprintf(out, arg, "  ok\n");
  }
  else {
    mi_print_amount(stat->peak, 1, out, arg);
    mi_print_amount(stat->allocated, 1, out, arg);
    _mi_fprintf(out, arg, "\n");
  }
}

static void mi_stat_counter_print(const mi_stat_counter_t* stat, const char* msg, mi_output_fun* out, void* arg ) {
  _mi_fprintf(out, arg, "%10s:", msg);
  mi_print_amount(stat->total, -1, out, arg);
  _mi_fprintf(out, arg, "\n");
}

static void mi_stat_counter_print_avg(const mi_stat_counter_t* stat, const char* msg, mi_output_fun* out, void* arg) {
  const int64_t avg_tens = (stat->count == 0 ? 0 : (stat->total*10 / stat->count)); 
  const long avg_whole = (long)(avg_tens/10);
  const long avg_frac1 = (long)(avg_tens%10);
  _mi_fprintf(out, arg, "%10s: %5ld.%ld avg\n", msg, avg_whole, avg_frac1);
}


static void mi_print_header(mi_output_fun* out, void* arg ) {
  _mi_fprintf(out, arg, "%10s: %10s %10s %10s %10s %10s\n", "heap stats", "peak  ", "total  ", "freed  ", "unit  ", "count  ");
}

#if MI_STAT>1
static void mi_stats_print_bins(mi_stat_count_t* all, const mi_stat_count_t* bins, size_t max, const char* fmt, mi_output_fun* out, void* arg) {
  bool found = false;
  char buf[64];
  for (size_t i = 0; i <= max; i++) {
    if (bins[i].allocated > 0) {
      found = true;
      int64_t unit = _mi_bin_size((uint8_t)i);
      snprintf(buf, 64, "%s %3zu", fmt, i);
      mi_stat_add(all, &bins[i], unit);
      mi_stat_print(&bins[i], buf, unit, out, arg);
    }
  }
  //snprintf(buf, 64, "%s all", fmt);
  //mi_stat_print(all, buf, 1);
  if (found) {
    _mi_fprintf(out, arg, "\n");
    mi_print_header(out, arg);
  }
}
#endif


static void mi_process_info(mi_msecs_t* utime, mi_msecs_t* stime, size_t* peak_rss, size_t* page_faults, size_t* page_reclaim, size_t* peak_commit);

static void _mi_stats_print(mi_stats_t* stats, mi_msecs_t elapsed, mi_output_fun* out, void* arg) mi_attr_noexcept {
  mi_print_header(out,arg);
  #if MI_STAT>1
  mi_stat_count_t normal = { 0,0,0,0 };
<<<<<<< HEAD
  mi_stats_print_bins(&normal, stats->normal, MI_BIN_HUGE, "normal",out);
  mi_stat_print(&normal, "normal", 1, out);
  mi_stat_print(&stats->large, "large", (stats->large_count.count == 0 ? 1 : -(stats->large.allocated / stats->large_count.count)), out);
  mi_stat_print(&stats->huge, "huge", (stats->huge_count.count == 0 ? 1 : -(stats->huge.allocated / stats->huge_count.count)), out);
  mi_stat_count_t total = { 0,0,0,0 };
  mi_stat_add(&total, &normal, 1);
  mi_stat_add(&total, &stats->huge, 1);
  mi_stat_add(&total, &stats->large, 1);
  mi_stat_print(&total, "total", 1, out);
  _mi_fprintf(out, "malloc requested:     ");
  mi_print_amount(stats->malloc.allocated, 1, out);
  _mi_fprintf(out, "\n\n");
=======
  mi_stats_print_bins(&normal, stats->normal, MI_BIN_HUGE, "normal",out,arg);
  mi_stat_print(&normal, "normal", 1, out, arg);
  mi_stat_print(&stats->huge, "huge", (stats->huge_count.count == 0 ? 1 : -(stats->huge.allocated / stats->huge_count.count)), out, arg);
  mi_stat_print(&stats->giant, "giant", (stats->giant_count.count == 0 ? 1 : -(stats->giant.allocated / stats->giant_count.count)), out, arg);
  mi_stat_count_t total = { 0,0,0,0 };
  mi_stat_add(&total, &normal, 1);
  mi_stat_add(&total, &stats->huge, 1);
  mi_stat_add(&total, &stats->giant, 1);
  mi_stat_print(&total, "total", 1, out, arg);
  _mi_fprintf(out, arg, "malloc requested:     ");
  mi_print_amount(stats->malloc.allocated, 1, out, arg);
  _mi_fprintf(out, arg, "\n\n");
>>>>>>> 5bc1c52a
  #endif
  mi_stat_print(&stats->reserved, "reserved", 1, out, arg);
  mi_stat_print(&stats->committed, "committed", 1, out, arg);
  mi_stat_print(&stats->reset, "reset", 1, out, arg);
  mi_stat_print(&stats->page_committed, "touched", 1, out, arg);
  mi_stat_print(&stats->segments, "segments", -1, out, arg);
  mi_stat_print(&stats->segments_abandoned, "-abandoned", -1, out, arg);
  mi_stat_print(&stats->segments_cache, "-cached", -1, out, arg);
  mi_stat_print(&stats->pages, "pages", -1, out, arg);
  mi_stat_print(&stats->pages_abandoned, "-abandoned", -1, out, arg);
  mi_stat_counter_print(&stats->pages_extended, "-extended", out, arg);
  mi_stat_counter_print(&stats->page_no_retire, "-noretire", out, arg);
  mi_stat_counter_print(&stats->mmap_calls, "mmaps", out, arg);
  mi_stat_counter_print(&stats->commit_calls, "commits", out, arg);
  mi_stat_print(&stats->threads, "threads", -1, out, arg);
  mi_stat_counter_print_avg(&stats->searches, "searches", out, arg);
  _mi_fprintf(out, arg, "%10s: %7i\n", "numa nodes", _mi_os_numa_node_count());
  if (elapsed > 0) _mi_fprintf(out, arg, "%10s: %7ld.%03ld s\n", "elapsed", elapsed/1000, elapsed%1000);

  mi_msecs_t user_time;
  mi_msecs_t sys_time;
  size_t peak_rss;
  size_t page_faults;
  size_t page_reclaim;
  size_t peak_commit;
  mi_process_info(&user_time, &sys_time, &peak_rss, &page_faults, &page_reclaim, &peak_commit);
  _mi_fprintf(out, arg, "%10s: user: %ld.%03ld s, system: %ld.%03ld s, faults: %lu, reclaims: %lu, rss: ", "process", user_time/1000, user_time%1000, sys_time/1000, sys_time%1000, (unsigned long)page_faults, (unsigned long)page_reclaim );
  mi_printf_amount((int64_t)peak_rss, 1, out, arg, "%s");
  if (peak_commit > 0) {
    _mi_fprintf(out, arg, ", commit charge: ");
    mi_printf_amount((int64_t)peak_commit, 1, out, arg, "%s");
  }
  _mi_fprintf(out, arg, "\n");
}

static mi_msecs_t mi_time_start; // = 0

static mi_stats_t* mi_stats_get_default(void) {
  mi_heap_t* heap = mi_heap_get_default();
  return &heap->tld->stats;
}

static void mi_stats_merge_from(mi_stats_t* stats) {
  if (stats != &_mi_stats_main) {
    mi_stats_add(&_mi_stats_main, stats);
    memset(stats, 0, sizeof(mi_stats_t));
  }
}

void mi_stats_reset(void) mi_attr_noexcept {
  mi_stats_t* stats = mi_stats_get_default();
  if (stats != &_mi_stats_main) { memset(stats, 0, sizeof(mi_stats_t)); }
  memset(&_mi_stats_main, 0, sizeof(mi_stats_t));
  mi_time_start = _mi_clock_start();
}

void mi_stats_merge(void) mi_attr_noexcept {
  mi_stats_merge_from( mi_stats_get_default() );
}

void _mi_stats_done(mi_stats_t* stats) {  // called from `mi_thread_done`
  mi_stats_merge_from(stats);
}

void mi_stats_print_out(mi_output_fun* out, void* arg) mi_attr_noexcept {
  mi_msecs_t elapsed = _mi_clock_end(mi_time_start);
  mi_stats_merge_from(mi_stats_get_default());
  _mi_stats_print(&_mi_stats_main, elapsed, out, arg);
}

void mi_stats_print(void* out) mi_attr_noexcept {
  // for compatibility there is an `out` parameter (which can be `stdout` or `stderr`)
  mi_stats_print_out((mi_output_fun*)out, NULL);
}

void mi_thread_stats_print_out(mi_output_fun* out, void* arg) mi_attr_noexcept {
  mi_msecs_t elapsed = _mi_clock_end(mi_time_start);
  _mi_stats_print(mi_stats_get_default(), elapsed, out, arg);
}


// ----------------------------------------------------------------
// Basic timer for convenience; use milli-seconds to avoid doubles
// ----------------------------------------------------------------
#ifdef _WIN32
#include <windows.h>
static mi_msecs_t mi_to_msecs(LARGE_INTEGER t) {
  static LARGE_INTEGER mfreq; // = 0
  if (mfreq.QuadPart == 0LL) {
    LARGE_INTEGER f;
    QueryPerformanceFrequency(&f);
    mfreq.QuadPart = f.QuadPart/1000LL;
    if (mfreq.QuadPart == 0) mfreq.QuadPart = 1;
  }
  return (mi_msecs_t)(t.QuadPart / mfreq.QuadPart);  
}

mi_msecs_t _mi_clock_now(void) {
  LARGE_INTEGER t;
  QueryPerformanceCounter(&t);
  return mi_to_msecs(t);
}
#else
#include <time.h>
#ifdef CLOCK_REALTIME
mi_msecs_t _mi_clock_now(void) {
  struct timespec t;
  clock_gettime(CLOCK_REALTIME, &t);
  return ((mi_msecs_t)t.tv_sec * 1000) + ((mi_msecs_t)t.tv_nsec / 1000000);
}
#else
// low resolution timer
mi_msecs_t _mi_clock_now(void) {
  return ((mi_msecs_t)clock() / ((mi_msecs_t)CLOCKS_PER_SEC / 1000));
}
#endif
#endif


static mi_msecs_t mi_clock_diff;

mi_msecs_t _mi_clock_start(void) {
  if (mi_clock_diff == 0.0) {
    mi_msecs_t t0 = _mi_clock_now();
    mi_clock_diff = _mi_clock_now() - t0;
  }
  return _mi_clock_now();
}

mi_msecs_t _mi_clock_end(mi_msecs_t start) {
  mi_msecs_t end = _mi_clock_now();
  return (end - start - mi_clock_diff);
}


// --------------------------------------------------------
// Basic process statistics
// --------------------------------------------------------

#if defined(_WIN32)
#include <windows.h>
#include <psapi.h>
#pragma comment(lib,"psapi.lib")

static mi_msecs_t filetime_msecs(const FILETIME* ftime) {
  ULARGE_INTEGER i;
  i.LowPart = ftime->dwLowDateTime;
  i.HighPart = ftime->dwHighDateTime;
  mi_msecs_t msecs = (i.QuadPart / 10000); // FILETIME is in 100 nano seconds
  return msecs;
}
static void mi_process_info(mi_msecs_t* utime, mi_msecs_t* stime, size_t* peak_rss, size_t* page_faults, size_t* page_reclaim, size_t* peak_commit) {
  FILETIME ct;
  FILETIME ut;
  FILETIME st;
  FILETIME et;
  GetProcessTimes(GetCurrentProcess(), &ct, &et, &st, &ut);
  *utime = filetime_msecs(&ut);
  *stime = filetime_msecs(&st);

  PROCESS_MEMORY_COUNTERS info;
  GetProcessMemoryInfo(GetCurrentProcess(), &info, sizeof(info));
  *peak_rss = (size_t)info.PeakWorkingSetSize;
  *page_faults = (size_t)info.PageFaultCount;
  *peak_commit = (size_t)info.PeakPagefileUsage;
  *page_reclaim = 0;
}

#elif defined(__unix__) || defined(__unix) || defined(unix) || (defined(__APPLE__) && defined(__MACH__))
#include <stdio.h>
#include <unistd.h>
#include <sys/resource.h>

#if defined(__APPLE__) && defined(__MACH__)
#include <mach/mach.h>
#endif

static mi_msecs_t timeval_secs(const struct timeval* tv) {
  return ((mi_msecs_t)tv->tv_sec * 1000L) + ((mi_msecs_t)tv->tv_usec / 1000L);
}

static void mi_process_info(mi_msecs_t* utime, mi_msecs_t* stime, size_t* peak_rss, size_t* page_faults, size_t* page_reclaim, size_t* peak_commit) {
  struct rusage rusage;
  getrusage(RUSAGE_SELF, &rusage);
#if defined(__APPLE__) && defined(__MACH__)
  *peak_rss = rusage.ru_maxrss;
#else
  *peak_rss = rusage.ru_maxrss * 1024;
#endif
  *page_faults = rusage.ru_majflt;
  *page_reclaim = rusage.ru_minflt;
  *peak_commit = 0;
  *utime = timeval_secs(&rusage.ru_utime);
  *stime = timeval_secs(&rusage.ru_stime);
}

#else
#ifndef __wasi__
// WebAssembly instances are not processes
#pragma message("define a way to get process info")
#endif

static void mi_process_info(mi_msecs_t* utime, mi_msecs_t* stime, size_t* peak_rss, size_t* page_faults, size_t* page_reclaim, size_t* peak_commit) {
  *peak_rss = 0;
  *page_faults = 0;
  *page_reclaim = 0;
  *peak_commit = 0;
  *utime = 0;
  *stime = 0;
}
#endif<|MERGE_RESOLUTION|>--- conflicted
+++ resolved
@@ -243,33 +243,18 @@
   mi_print_header(out,arg);
   #if MI_STAT>1
   mi_stat_count_t normal = { 0,0,0,0 };
-<<<<<<< HEAD
-  mi_stats_print_bins(&normal, stats->normal, MI_BIN_HUGE, "normal",out);
-  mi_stat_print(&normal, "normal", 1, out);
-  mi_stat_print(&stats->large, "large", (stats->large_count.count == 0 ? 1 : -(stats->large.allocated / stats->large_count.count)), out);
-  mi_stat_print(&stats->huge, "huge", (stats->huge_count.count == 0 ? 1 : -(stats->huge.allocated / stats->huge_count.count)), out);
+  mi_stats_print_bins(&normal, stats->normal, MI_BIN_HUGE, "normal",out,arg);
+  mi_stat_print(&normal, "normal", 1, out, arg);
+  mi_stat_print(&stats->large, "large", (stats->large_count.count == 0 ? 1 : -(stats->large.allocated / stats->large_count.count)), out, arg);
+  mi_stat_print(&stats->huge, "huge", (stats->huge_count.count == 0 ? 1 : -(stats->huge.allocated / stats->huge_count.count)), out, arg);
   mi_stat_count_t total = { 0,0,0,0 };
   mi_stat_add(&total, &normal, 1);
+  mi_stat_add(&total, &stats->large, 1);
   mi_stat_add(&total, &stats->huge, 1);
-  mi_stat_add(&total, &stats->large, 1);
-  mi_stat_print(&total, "total", 1, out);
-  _mi_fprintf(out, "malloc requested:     ");
-  mi_print_amount(stats->malloc.allocated, 1, out);
-  _mi_fprintf(out, "\n\n");
-=======
-  mi_stats_print_bins(&normal, stats->normal, MI_BIN_HUGE, "normal",out,arg);
-  mi_stat_print(&normal, "normal", 1, out, arg);
-  mi_stat_print(&stats->huge, "huge", (stats->huge_count.count == 0 ? 1 : -(stats->huge.allocated / stats->huge_count.count)), out, arg);
-  mi_stat_print(&stats->giant, "giant", (stats->giant_count.count == 0 ? 1 : -(stats->giant.allocated / stats->giant_count.count)), out, arg);
-  mi_stat_count_t total = { 0,0,0,0 };
-  mi_stat_add(&total, &normal, 1);
-  mi_stat_add(&total, &stats->huge, 1);
-  mi_stat_add(&total, &stats->giant, 1);
   mi_stat_print(&total, "total", 1, out, arg);
   _mi_fprintf(out, arg, "malloc requested:     ");
   mi_print_amount(stats->malloc.allocated, 1, out, arg);
   _mi_fprintf(out, arg, "\n\n");
->>>>>>> 5bc1c52a
   #endif
   mi_stat_print(&stats->reserved, "reserved", 1, out, arg);
   mi_stat_print(&stats->committed, "committed", 1, out, arg);
