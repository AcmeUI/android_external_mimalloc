/* ----------------------------------------------------------------------------
Copyright (c) 2018-2023, Microsoft Research, Daan Leijen
This is free software; you can redistribute it and/or modify it under the
terms of the MIT license. A copy of the license can be found in the file
"LICENSE" at the root of this distribution.
-----------------------------------------------------------------------------*/

// This file is included in `src/prim/prim.c`

#ifndef _DEFAULT_SOURCE
#define _DEFAULT_SOURCE   // ensure mmap flags and syscall are defined
#endif

#if defined(__sun)
// illumos provides new mman.h api when any of these are defined
// otherwise the old api based on caddr_t which predates the void pointers one.
// stock solaris provides only the former, chose to atomically to discard those
// flags only here rather than project wide tough.
#undef _XOPEN_SOURCE
#undef _POSIX_C_SOURCE
#endif

#include "mimalloc.h"
#include "mimalloc/internal.h"
#include "mimalloc/atomic.h"
#include "mimalloc/prim.h"

#include <sys/mman.h>  // mmap
#include <unistd.h>    // sysconf

#if defined(__linux__)
  #include <features.h>
  #include <fcntl.h>
  #if defined(__GLIBC__)
  #include <linux/mman.h> // linux mmap flags
  #else
  #include <sys/mman.h>
  #endif
#elif defined(__APPLE__)
  #include <TargetConditionals.h>
  #if !TARGET_IOS_IPHONE && !TARGET_IOS_SIMULATOR
  #include <mach/vm_statistics.h>
  #endif
#elif defined(__FreeBSD__) || defined(__DragonFly__)
  #include <sys/param.h>
  #if __FreeBSD_version >= 1200000
  #include <sys/cpuset.h>
  #include <sys/domainset.h>
  #endif
  #include <sys/sysctl.h>
#endif

#if !defined(__HAIKU__) && !defined(__APPLE__) && !defined(__CYGWIN__)
  #define MI_HAS_SYSCALL_H
  #include <sys/syscall.h>
#endif

//------------------------------------------------------------------------------------
// Use syscalls for some primitives to allow for libraries that override open/read/close etc.
// and do allocation themselves; using syscalls prevents recursion when mimalloc is 
// still initializing (issue #713)
//------------------------------------------------------------------------------------

#if defined(MI_HAS_SYSCALL_H) && defined(SYS_open) && defined(SYS_close) && defined(SYS_read) && defined(SYS_access)

static int mi_prim_open(const char* fpath, int open_flags) {
  return syscall(SYS_open,fpath,open_flags,0);
}
static ssize_t mi_prim_read(int fd, void* buf, size_t bufsize) {
  return syscall(SYS_read,fd,buf,bufsize);
}
static int mi_prim_close(int fd) {
  return syscall(SYS_close,fd);
}
static int mi_prim_access(const char *fpath, int mode) {
  return syscall(SYS_access,fpath,mode);
}

#elif !defined(__APPLE__)  // avoid unused warnings

static int mi_prim_open(const char* fpath, int open_flags) {
  return open(fpath,open_flags);
}
static ssize_t mi_prim_read(int fd, void* buf, size_t bufsize) {
  return read(fd,buf,bufsize);
}
static int mi_prim_close(int fd) {
  return close(fd);
}
static int mi_prim_access(const char *fpath, int mode) {
  return access(fpath,mode);
}

#endif



//---------------------------------------------
// init
//---------------------------------------------

static bool unix_detect_overcommit(void) {
  bool os_overcommit = true;
#if defined(__linux__)
  int fd = mi_prim_open("/proc/sys/vm/overcommit_memory", O_RDONLY);
	if (fd >= 0) {
    char buf[32];
    ssize_t nread = mi_prim_read(fd, &buf, sizeof(buf));
    mi_prim_close(fd);
    // <https://www.kernel.org/doc/Documentation/vm/overcommit-accounting>
    // 0: heuristic overcommit, 1: always overcommit, 2: never overcommit (ignore NORESERVE)
    if (nread >= 1) {
      os_overcommit = (buf[0] == '0' || buf[0] == '1');
    }
  }
#elif defined(__FreeBSD__)
  int val = 0;
  size_t olen = sizeof(val);
  if (sysctlbyname("vm.overcommit", &val, &olen, NULL, 0) == 0) {
    os_overcommit = (val != 0);
  }
#else
  // default: overcommit is true  
#endif
  return os_overcommit;
}

void _mi_prim_mem_init( mi_os_mem_config_t* config ) {
  long psize = sysconf(_SC_PAGESIZE);
  if (psize > 0) {
    config->page_size = (size_t)psize;
    config->alloc_granularity = (size_t)psize;
  }
  config->large_page_size = 2*MI_MiB; // TODO: can we query the OS for this?
  config->has_overcommit = unix_detect_overcommit();
  config->must_free_whole = false;    // mmap can free in parts
  config->has_virtual_reserve = true; // todo: check if this true for NetBSD?  (for anonymous mmap with PROT_NONE)
}


//---------------------------------------------
// free
//---------------------------------------------

int _mi_prim_free(void* addr, size_t size ) {
  bool err = (munmap(addr, size) == -1);
  return (err ? errno : 0);
}


//---------------------------------------------
// mmap
//---------------------------------------------

static int unix_madvise(void* addr, size_t size, int advice) {
  #if defined(__sun)
  return madvise((caddr_t)addr, size, advice);  // Solaris needs cast (issue #520)
  #else
  return madvise(addr, size, advice);
  #endif
}

static void* unix_mmap_prim(void* addr, size_t size, size_t try_alignment, int protect_flags, int flags, int fd) {
  MI_UNUSED(try_alignment);
  void* p = NULL;
  #if defined(MAP_ALIGNED)  // BSD
  if (addr == NULL && try_alignment > 1 && (try_alignment % _mi_os_page_size()) == 0) {
    size_t n = mi_bsr(try_alignment);
    if (((size_t)1 << n) == try_alignment && n >= 12 && n <= 30) {  // alignment is a power of 2 and 4096 <= alignment <= 1GiB
      p = mmap(addr, size, protect_flags, flags | MAP_ALIGNED(n), fd, 0);
      if (p==MAP_FAILED || !_mi_is_aligned(p,try_alignment)) { 
        int err = errno;
        _mi_warning_message("unable to directly request aligned OS memory (error: %d (0x%x), size: 0x%zx bytes, alignment: 0x%zx, hint address: %p)\n", err, err, size, try_alignment, addr);
      }
      if (p!=MAP_FAILED) return p;
      // fall back to regular mmap      
    }
  }
  #elif defined(MAP_ALIGN)  // Solaris
  if (addr == NULL && try_alignment > 1 && (try_alignment % _mi_os_page_size()) == 0) {
    p = mmap((void*)try_alignment, size, protect_flags, flags | MAP_ALIGN, fd, 0);  // addr parameter is the required alignment
    if (p!=MAP_FAILED) return p;
    // fall back to regular mmap
  }
  #endif
  #if (MI_INTPTR_SIZE >= 8) && !defined(MAP_ALIGNED)
  // on 64-bit systems, use the virtual address area after 2TiB for 4MiB aligned allocations
  if (addr == NULL) {
    void* hint = _mi_os_get_aligned_hint(try_alignment, size);
    if (hint != NULL) {
      p = mmap(hint, size, protect_flags, flags, fd, 0);
      if (p==MAP_FAILED || !_mi_is_aligned(p,try_alignment)) { 
        #if MI_TRACK_ENABLED  // asan sometimes does not instrument errno correctly?
        int err = 0;
        #else
        int err = errno;
        #endif
        _mi_warning_message("unable to directly request hinted aligned OS memory (error: %d (0x%x), size: 0x%zx bytes, alignment: 0x%zx, hint address: %p)\n", err, err, size, try_alignment, hint);
      }
      if (p!=MAP_FAILED) return p;
      // fall back to regular mmap      
    }
  }
  #endif
  // regular mmap
  p = mmap(addr, size, protect_flags, flags, fd, 0);
  if (p!=MAP_FAILED) return p;
  // failed to allocate
  return NULL;
}

static int unix_mmap_fd(void) {
  #if defined(VM_MAKE_TAG)
  // macOS: tracking anonymous page with a specific ID. (All up to 98 are taken officially but LLVM sanitizers had taken 99)
  int os_tag = (int)mi_option_get(mi_option_os_tag);
  if (os_tag < 100 || os_tag > 255) { os_tag = 100; }
  return VM_MAKE_TAG(os_tag);
  #else
  return -1;
  #endif
}

static void* unix_mmap(void* addr, size_t size, size_t try_alignment, int protect_flags, bool large_only, bool allow_large, bool* is_large) {
  #if !defined(MAP_ANONYMOUS)
  #define MAP_ANONYMOUS  MAP_ANON
  #endif
  #if !defined(MAP_NORESERVE)
  #define MAP_NORESERVE  0
  #endif
  void* p = NULL;
  const int fd = unix_mmap_fd();
  int flags = MAP_PRIVATE | MAP_ANONYMOUS;
  if (_mi_os_has_overcommit()) {
    flags |= MAP_NORESERVE;
  }
  #if defined(PROT_MAX)
  protect_flags |= PROT_MAX(PROT_READ | PROT_WRITE); // BSD
  #endif
  // huge page allocation
  if ((large_only || _mi_os_use_large_page(size, try_alignment)) && allow_large) {
    static _Atomic(size_t) large_page_try_ok; // = 0;
    size_t try_ok = mi_atomic_load_acquire(&large_page_try_ok);
    if (!large_only && try_ok > 0) {
      // If the OS is not configured for large OS pages, or the user does not have
      // enough permission, the `mmap` will always fail (but it might also fail for other reasons).
      // Therefore, once a large page allocation failed, we don't try again for `large_page_try_ok` times
      // to avoid too many failing calls to mmap.
      mi_atomic_cas_strong_acq_rel(&large_page_try_ok, &try_ok, try_ok - 1);
    }
    else {
      int lflags = flags & ~MAP_NORESERVE;  // using NORESERVE on huge pages seems to fail on Linux
      int lfd = fd;
      #ifdef MAP_ALIGNED_SUPER
      lflags |= MAP_ALIGNED_SUPER;
      #endif
      #ifdef MAP_HUGETLB
      lflags |= MAP_HUGETLB;
      #endif
      #ifdef MAP_HUGE_1GB
      static bool mi_huge_pages_available = true;
      if ((size % MI_GiB) == 0 && mi_huge_pages_available) {
        lflags |= MAP_HUGE_1GB;
      }
      else
      #endif
      {
        #ifdef MAP_HUGE_2MB
        lflags |= MAP_HUGE_2MB;
        #endif
      }
      #ifdef VM_FLAGS_SUPERPAGE_SIZE_2MB
      lfd |= VM_FLAGS_SUPERPAGE_SIZE_2MB;
      #endif
      if (large_only || lflags != flags) {
        // try large OS page allocation
        *is_large = true;
        p = unix_mmap_prim(addr, size, try_alignment, protect_flags, lflags, lfd);
        #ifdef MAP_HUGE_1GB
        if (p == NULL && (lflags & MAP_HUGE_1GB) != 0) {
          mi_huge_pages_available = false; // don't try huge 1GiB pages again
          _mi_warning_message("unable to allocate huge (1GiB) page, trying large (2MiB) pages instead (errno: %i)\n", errno);
          lflags = ((lflags & ~MAP_HUGE_1GB) | MAP_HUGE_2MB);
          p = unix_mmap_prim(addr, size, try_alignment, protect_flags, lflags, lfd);
        }
        #endif
        if (large_only) return p;
        if (p == NULL) {
          mi_atomic_store_release(&large_page_try_ok, (size_t)8);  // on error, don't try again for the next N allocations
        }
      }
    }
  }
  // regular allocation
  if (p == NULL) {
    *is_large = false;
    p = unix_mmap_prim(addr, size, try_alignment, protect_flags, flags, fd);
    if (p != NULL) {
      #if defined(MADV_HUGEPAGE)
      // Many Linux systems don't allow MAP_HUGETLB but they support instead
      // transparent huge pages (THP). Generally, it is not required to call `madvise` with MADV_HUGE
      // though since properly aligned allocations will already use large pages if available
      // in that case -- in particular for our large regions (in `memory.c`).
      // However, some systems only allow THP if called with explicit `madvise`, so
      // when large OS pages are enabled for mimalloc, we call `madvise` anyways.
      if (allow_large && _mi_os_use_large_page(size, try_alignment)) {
        if (unix_madvise(p, size, MADV_HUGEPAGE) == 0) {
          *is_large = true; // possibly
        };
      }
      #elif defined(__sun)
      if (allow_large && _mi_os_use_large_page(size, try_alignment)) {
        struct memcntl_mha cmd = {0};
        cmd.mha_pagesize = large_os_page_size;
        cmd.mha_cmd = MHA_MAPSIZE_VA;
        if (memcntl((caddr_t)p, size, MC_HAT_ADVISE, (caddr_t)&cmd, 0, 0) == 0) {
          *is_large = true;
        }
      }
      #endif
    }
  }
  return p;
}

// Note: the `try_alignment` is just a hint and the returned pointer is not guaranteed to be aligned.
int _mi_prim_alloc(size_t size, size_t try_alignment, bool commit, bool allow_large, bool* is_large, bool* is_zero, void** addr) {
  mi_assert_internal(size > 0 && (size % _mi_os_page_size()) == 0);
  mi_assert_internal(commit || !allow_large);
  mi_assert_internal(try_alignment > 0);
  
  *is_zero = true;
  int protect_flags = (commit ? (PROT_WRITE | PROT_READ) : PROT_NONE);  
  *addr = unix_mmap(NULL, size, try_alignment, protect_flags, false, allow_large, is_large);
  return (*addr != NULL ? 0 : errno);
}


//---------------------------------------------
// Commit/Reset
//---------------------------------------------

static void unix_mprotect_hint(int err) {
  #if defined(__linux__) && (MI_SECURE>=2) // guard page around every mimalloc page
  if (err == ENOMEM) {
    _mi_warning_message("The next warning may be caused by a low memory map limit.\n"
                        "  On Linux this is controlled by the vm.max_map_count -- maybe increase it?\n"
                        "  For example: sudo sysctl -w vm.max_map_count=262144\n");
  }
  #else
  MI_UNUSED(err);
  #endif
}

int _mi_prim_commit(void* start, size_t size, bool* is_zero) {
  // commit: ensure we can access the area
  // note: we may think that *is_zero can be true since the memory
  // was either from mmap PROT_NONE, or from decommit MADV_DONTNEED, but
  // we sometimes call commit on a range with still partially committed
  // memory and `mprotect` does not zero the range.
  *is_zero = false;  
  int err = mprotect(start, size, (PROT_READ | PROT_WRITE));
  if (err != 0) { 
    err = errno; 
    unix_mprotect_hint(err);
  }
  return err;
}

int _mi_prim_decommit(void* start, size_t size, bool* needs_recommit) {
<<<<<<< HEAD
  int err = 0;
  #if defined(MADV_FREE) && !MI_DEBUG && !MI_SECURE
    // decommit: use MADV_DONTNEED as it decreases rss immediately (unlike MADV_FREE)
    // (on the other hand, MADV_FREE would be good enough.. it is just not reflected in the stats :-( )
    *needs_recommit = false;
    err = unix_madvise(start, size, MADV_FREE);
=======
  int err = 0;  
  // decommit: use MADV_DONTNEED as it decreases rss immediately (unlike MADV_FREE)
  err = unix_madvise(start, size, MADV_DONTNEED);    
  #if !MI_DEBUG && !MI_SECURE
    *needs_recommit = false;
>>>>>>> 43ce4bd7
  #else
    *needs_recommit = true;
    mprotect(start, size, PROT_NONE);
  #endif
  /*
  // decommit: use mmap with MAP_FIXED and PROT_NONE to discard the existing memory (and reduce rss)
  *needs_recommit = true;
  const int fd = unix_mmap_fd();
  void* p = mmap(start, size, PROT_NONE, (MAP_FIXED | MAP_PRIVATE | MAP_ANONYMOUS | MAP_NORESERVE), fd, 0);
  if (p != start) { err = errno; }    
  */
  return err;
}

int _mi_prim_reset(void* start, size_t size) {
<<<<<<< HEAD
  // We always use MADV_DONTNEED even if it may be a bit more expensive as this
  // guarantees that we see the actual rss reflected in tools like `top`.
=======
  // We try to use `MADV_FREE` as that is the fastest. A drawback though is that it 
  // will not reduce the `rss` stats in tools like `top` even though the memory is available
  // to other processes. With the default `MIMALLOC_PURGE_DECOMMITS=1` we ensure that by 
  // default `MADV_DONTNEED` is used though.
>>>>>>> 43ce4bd7
  #if defined(MADV_FREE)
  static _Atomic(size_t) advice = MI_ATOMIC_VAR_INIT(MADV_FREE);
  int oadvice = (int)mi_atomic_load_relaxed(&advice);
  int err;
  while ((err = unix_madvise(start, size, oadvice)) != 0 && errno == EAGAIN) { errno = 0;  };
  if (err != 0 && errno == EINVAL && oadvice == MADV_FREE) {
    // if MADV_FREE is not supported, fall back to MADV_DONTNEED from now on
    mi_atomic_store_release(&advice, (size_t)MADV_DONTNEED);
    err = unix_madvise(start, size, MADV_DONTNEED);
  }
  #else
  int err = unix_madvise(start, size, MADV_DONTNEED);
  #endif
  return err;
}

int _mi_prim_protect(void* start, size_t size, bool protect) {
  int err = mprotect(start, size, protect ? PROT_NONE : (PROT_READ | PROT_WRITE));
  if (err != 0) { err = errno; }  
  unix_mprotect_hint(err);
  return err;
}



//---------------------------------------------
// Huge page allocation
//---------------------------------------------

#if (MI_INTPTR_SIZE >= 8) && !defined(__HAIKU__) && !defined(__CYGWIN__)

#ifndef MPOL_PREFERRED
#define MPOL_PREFERRED 1
#endif

#if defined(MI_HAS_SYSCALL_H) && defined(SYS_mbind)
static long mi_prim_mbind(void* start, unsigned long len, unsigned long mode, const unsigned long* nmask, unsigned long maxnode, unsigned flags) {
  return syscall(SYS_mbind, start, len, mode, nmask, maxnode, flags);
}
#else
static long mi_prim_mbind(void* start, unsigned long len, unsigned long mode, const unsigned long* nmask, unsigned long maxnode, unsigned flags) {
  MI_UNUSED(start); MI_UNUSED(len); MI_UNUSED(mode); MI_UNUSED(nmask); MI_UNUSED(maxnode); MI_UNUSED(flags);
  return 0;
}
#endif

int _mi_prim_alloc_huge_os_pages(void* hint_addr, size_t size, int numa_node, bool* is_zero, void** addr) {
  bool is_large = true;
  *is_zero = true;
  *addr = unix_mmap(hint_addr, size, MI_SEGMENT_SIZE, PROT_READ | PROT_WRITE, true, true, &is_large);
  if (*addr != NULL && numa_node >= 0 && numa_node < 8*MI_INTPTR_SIZE) { // at most 64 nodes
    unsigned long numa_mask = (1UL << numa_node);
    // TODO: does `mbind` work correctly for huge OS pages? should we
    // use `set_mempolicy` before calling mmap instead?
    // see: <https://lkml.org/lkml/2017/2/9/875>
    long err = mi_prim_mbind(*addr, size, MPOL_PREFERRED, &numa_mask, 8*MI_INTPTR_SIZE, 0);
    if (err != 0) {
      err = errno;
      _mi_warning_message("failed to bind huge (1GiB) pages to numa node %d (error: %d (0x%x))\n", numa_node, err, err);
    }    
  }
  return (*addr != NULL ? 0 : errno);
}

#else

int _mi_prim_alloc_huge_os_pages(void* hint_addr, size_t size, int numa_node, bool* is_zero, void** addr) {
  MI_UNUSED(hint_addr); MI_UNUSED(size); MI_UNUSED(numa_node);
  *is_zero = false;
  *addr = NULL;
  return ENOMEM;
}

#endif

//---------------------------------------------
// NUMA nodes
//---------------------------------------------

#if defined(__linux__)

#include <stdio.h>    // snprintf

size_t _mi_prim_numa_node(void) {
  #if defined(MI_HAS_SYSCALL_H) && defined(SYS_getcpu)
    unsigned long node = 0;
    unsigned long ncpu = 0;
    long err = syscall(SYS_getcpu, &ncpu, &node, NULL);
    if (err != 0) return 0;
    return node;
  #else
    return 0;
  #endif
}

size_t _mi_prim_numa_node_count(void) {
  char buf[128];
  unsigned node = 0;
  for(node = 0; node < 256; node++) {
    // enumerate node entries -- todo: it there a more efficient way to do this? (but ensure there is no allocation)
    snprintf(buf, 127, "/sys/devices/system/node/node%u", node + 1);
    if (mi_prim_access(buf,R_OK) != 0) break;
  }
  return (node+1);
}

#elif defined(__FreeBSD__) && __FreeBSD_version >= 1200000

size_t _mi_prim_numa_node(void) {
  domainset_t dom;
  size_t node;
  int policy;
  if (cpuset_getdomain(CPU_LEVEL_CPUSET, CPU_WHICH_PID, -1, sizeof(dom), &dom, &policy) == -1) return 0ul;
  for (node = 0; node < MAXMEMDOM; node++) {
    if (DOMAINSET_ISSET(node, &dom)) return node;
  }
  return 0ul;
}

size_t _mi_prim_numa_node_count(void) {
  size_t ndomains = 0;
  size_t len = sizeof(ndomains);
  if (sysctlbyname("vm.ndomains", &ndomains, &len, NULL, 0) == -1) return 0ul;
  return ndomains;
}

#elif defined(__DragonFly__)

size_t _mi_prim_numa_node(void) {
  // TODO: DragonFly does not seem to provide any userland means to get this information.
  return 0ul;
}

size_t _mi_prim_numa_node_count(void) {
  size_t ncpus = 0, nvirtcoresperphys = 0;
  size_t len = sizeof(size_t);
  if (sysctlbyname("hw.ncpu", &ncpus, &len, NULL, 0) == -1) return 0ul;
  if (sysctlbyname("hw.cpu_topology_ht_ids", &nvirtcoresperphys, &len, NULL, 0) == -1) return 0ul;
  return nvirtcoresperphys * ncpus;
}

#else

size_t _mi_prim_numa_node(void) {
  return 0;
}

size_t _mi_prim_numa_node_count(void) {
  return 1;
}

#endif

// ----------------------------------------------------------------
// Clock
// ----------------------------------------------------------------

#include <time.h>

#if defined(CLOCK_REALTIME) || defined(CLOCK_MONOTONIC)

mi_msecs_t _mi_prim_clock_now(void) {
  struct timespec t;
  #ifdef CLOCK_MONOTONIC
  clock_gettime(CLOCK_MONOTONIC, &t);
  #else
  clock_gettime(CLOCK_REALTIME, &t);
  #endif
  return ((mi_msecs_t)t.tv_sec * 1000) + ((mi_msecs_t)t.tv_nsec / 1000000);
}

#else

// low resolution timer
mi_msecs_t _mi_prim_clock_now(void) {
  #if !defined(CLOCKS_PER_SEC) || (CLOCKS_PER_SEC == 1000) || (CLOCKS_PER_SEC == 0)
  return (mi_msecs_t)clock();  
  #elif (CLOCKS_PER_SEC < 1000)
  return (mi_msecs_t)clock() * (1000 / (mi_msecs_t)CLOCKS_PER_SEC);  
  #else
  return (mi_msecs_t)clock() / ((mi_msecs_t)CLOCKS_PER_SEC / 1000);
  #endif
}

#endif




//----------------------------------------------------------------
// Process info
//----------------------------------------------------------------

#if defined(__unix__) || defined(__unix) || defined(unix) || defined(__APPLE__) || defined(__HAIKU__)
#include <stdio.h>
#include <unistd.h>
#include <sys/resource.h>

#if defined(__APPLE__)
#include <mach/mach.h>
#endif

#if defined(__HAIKU__)
#include <kernel/OS.h>
#endif

static mi_msecs_t timeval_secs(const struct timeval* tv) {
  return ((mi_msecs_t)tv->tv_sec * 1000L) + ((mi_msecs_t)tv->tv_usec / 1000L);
}

void _mi_prim_process_info(mi_process_info_t* pinfo)
{
  struct rusage rusage;
  getrusage(RUSAGE_SELF, &rusage);
  pinfo->utime = timeval_secs(&rusage.ru_utime);
  pinfo->stime = timeval_secs(&rusage.ru_stime);
#if !defined(__HAIKU__)
  pinfo->page_faults = rusage.ru_majflt;
#endif  
#if defined(__HAIKU__)
  // Haiku does not have (yet?) a way to
  // get these stats per process
  thread_info tid;
  area_info mem;
  ssize_t c;
  get_thread_info(find_thread(0), &tid);
  while (get_next_area_info(tid.team, &c, &mem) == B_OK) {
    pinfo->peak_rss += mem.ram_size;
  }
  pinfo->page_faults = 0;
#elif defined(__APPLE__)
  pinfo->peak_rss = rusage.ru_maxrss;         // macos reports in bytes
  #ifdef MACH_TASK_BASIC_INFO
  struct mach_task_basic_info info;
  mach_msg_type_number_t infoCount = MACH_TASK_BASIC_INFO_COUNT;
  if (task_info(mach_task_self(), MACH_TASK_BASIC_INFO, (task_info_t)&info, &infoCount) == KERN_SUCCESS) {
    pinfo->current_rss = (size_t)info.resident_size;
  }
  #else
  struct task_basic_info info;
  mach_msg_type_number_t infoCount = TASK_BASIC_INFO_COUNT;
  if (task_info(mach_task_self(), TASK_BASIC_INFO, (task_info_t)&info, &infoCount) == KERN_SUCCESS) {
    pinfo->current_rss = (size_t)info.resident_size;
  }
  #endif
#else
  pinfo->peak_rss = rusage.ru_maxrss * 1024;  // Linux/BSD report in KiB
#endif
  // use defaults for commit
}

#else

#ifndef __wasi__
// WebAssembly instances are not processes
#pragma message("define a way to get process info")
#endif

void _mi_prim_process_info(mi_process_info_t* pinfo)
{
  // use defaults
  MI_UNUSED(pinfo);
}

#endif


//----------------------------------------------------------------
// Output
//----------------------------------------------------------------

void _mi_prim_out_stderr( const char* msg ) {
  fputs(msg,stderr);
}


//----------------------------------------------------------------
// Environment
//----------------------------------------------------------------

#if !defined(MI_USE_ENVIRON) || (MI_USE_ENVIRON!=0)
// On Posix systemsr use `environ` to access environment variables
// even before the C runtime is initialized.
#if defined(__APPLE__) && defined(__has_include) && __has_include(<crt_externs.h>)
#include <crt_externs.h>
static char** mi_get_environ(void) {
  return (*_NSGetEnviron());
}
#else
extern char** environ;
static char** mi_get_environ(void) {
  return environ;
}
#endif
bool _mi_prim_getenv(const char* name, char* result, size_t result_size) {
  if (name==NULL) return false;
  const size_t len = _mi_strlen(name);
  if (len == 0) return false;
  char** env = mi_get_environ();
  if (env == NULL) return false;
  // compare up to 10000 entries
  for (int i = 0; i < 10000 && env[i] != NULL; i++) {
    const char* s = env[i];
    if (_mi_strnicmp(name, s, len) == 0 && s[len] == '=') { // case insensitive
      // found it
      _mi_strlcpy(result, s + len + 1, result_size);
      return true;
    }
  }
  return false;
}
#else
// fallback: use standard C `getenv` but this cannot be used while initializing the C runtime
bool _mi_prim_getenv(const char* name, char* result, size_t result_size) {
  // cannot call getenv() when still initializing the C runtime.
  if (_mi_preloading()) return false;
  const char* s = getenv(name);
  if (s == NULL) {
    // we check the upper case name too.
    char buf[64+1];
    size_t len = _mi_strnlen(name,sizeof(buf)-1);
    for (size_t i = 0; i < len; i++) {
      buf[i] = _mi_toupper(name[i]);
    }
    buf[len] = 0;
    s = getenv(buf);
  }
  if (s == NULL || _mi_strnlen(s,result_size) >= result_size)  return false;
  _mi_strlcpy(result, s, result_size);
  return true;
}
#endif  // !MI_USE_ENVIRON


//----------------------------------------------------------------
// Random
//----------------------------------------------------------------

#if defined(__APPLE__)

#include <AvailabilityMacros.h>
#if defined(MAC_OS_X_VERSION_10_10) && MAC_OS_X_VERSION_MAX_ALLOWED >= MAC_OS_X_VERSION_10_10
#include <CommonCrypto/CommonCryptoError.h>
#include <CommonCrypto/CommonRandom.h>
#endif
bool _mi_prim_random_buf(void* buf, size_t buf_len) {
  #if defined(MAC_OS_X_VERSION_10_15) && MAC_OS_X_VERSION_MAX_ALLOWED >= MAC_OS_X_VERSION_10_15
    // We prefere CCRandomGenerateBytes as it returns an error code while arc4random_buf
    // may fail silently on macOS. See PR #390, and <https://opensource.apple.com/source/Libc/Libc-1439.40.11/gen/FreeBSD/arc4random.c.auto.html>
    return (CCRandomGenerateBytes(buf, buf_len) == kCCSuccess);
  #else
    // fall back on older macOS
    arc4random_buf(buf, buf_len);
    return true;
  #endif
}

#elif defined(__ANDROID__) || defined(__DragonFly__) || \
      defined(__FreeBSD__) || defined(__NetBSD__) || defined(__OpenBSD__) || \
      defined(__sun) 

#include <stdlib.h>
bool _mi_prim_random_buf(void* buf, size_t buf_len) {
  arc4random_buf(buf, buf_len);
  return true;
}

#elif defined(__linux__) || defined(__HAIKU__)

#include <sys/types.h>
#include <sys/stat.h>
#include <fcntl.h>
#include <errno.h>

bool _mi_prim_random_buf(void* buf, size_t buf_len) {
  // Modern Linux provides `getrandom` but different distributions either use `sys/random.h` or `linux/random.h`
  // and for the latter the actual `getrandom` call is not always defined.
  // (see <https://stackoverflow.com/questions/45237324/why-doesnt-getrandom-compile>)
  // We therefore use a syscall directly and fall back dynamically to /dev/urandom when needed.
  #if defined(MI_HAS_SYSCALL_H) && defined(SYS_getrandom)
    #ifndef GRND_NONBLOCK
    #define GRND_NONBLOCK (1)
    #endif
    static _Atomic(uintptr_t) no_getrandom; // = 0
    if (mi_atomic_load_acquire(&no_getrandom)==0) {
      ssize_t ret = syscall(SYS_getrandom, buf, buf_len, GRND_NONBLOCK);
      if (ret >= 0) return (buf_len == (size_t)ret);
      if (errno != ENOSYS) return false;
      mi_atomic_store_release(&no_getrandom, (uintptr_t)1); // don't call again, and fall back to /dev/urandom
    }
  #endif
  int flags = O_RDONLY;
  #if defined(O_CLOEXEC)
  flags |= O_CLOEXEC;
  #endif
  int fd = mi_prim_open("/dev/urandom", flags);
  if (fd < 0) return false;
  size_t count = 0;
  while(count < buf_len) {
    ssize_t ret = mi_prim_read(fd, (char*)buf + count, buf_len - count);
    if (ret<=0) {
      if (errno!=EAGAIN && errno!=EINTR) break;
    }
    else {
      count += ret;
    }
  }
  mi_prim_close(fd);
  return (count==buf_len);
}

#else

bool _mi_prim_random_buf(void* buf, size_t buf_len) {
  return false;
}

#endif


//----------------------------------------------------------------
// Thread init/done
//----------------------------------------------------------------

#if defined(MI_USE_PTHREADS)

// use pthread local storage keys to detect thread ending
// (and used with MI_TLS_PTHREADS for the default heap)
pthread_key_t _mi_heap_default_key = (pthread_key_t)(-1);

static void mi_pthread_done(void* value) {
  if (value!=NULL) {
    _mi_thread_done((mi_heap_t*)value);
  }
}

void _mi_prim_thread_init_auto_done(void) {
  mi_assert_internal(_mi_heap_default_key == (pthread_key_t)(-1));
  pthread_key_create(&_mi_heap_default_key, &mi_pthread_done);
}

void _mi_prim_thread_done_auto_done(void) {
  // nothing to do
}

void _mi_prim_thread_associate_default_heap(mi_heap_t* heap) {
  if (_mi_heap_default_key != (pthread_key_t)(-1)) {  // can happen during recursive invocation on freeBSD
    pthread_setspecific(_mi_heap_default_key, heap);
  }
}

#else 

void _mi_prim_thread_init_auto_done(void) {
  // nothing
}

void _mi_prim_thread_done_auto_done(void) {
  // nothing
}

void _mi_prim_thread_associate_default_heap(mi_heap_t* heap) {
  MI_UNUSED(heap);
}

#endif<|MERGE_RESOLUTION|>--- conflicted
+++ resolved
@@ -367,20 +367,11 @@
 }
 
 int _mi_prim_decommit(void* start, size_t size, bool* needs_recommit) {
-<<<<<<< HEAD
-  int err = 0;
-  #if defined(MADV_FREE) && !MI_DEBUG && !MI_SECURE
-    // decommit: use MADV_DONTNEED as it decreases rss immediately (unlike MADV_FREE)
-    // (on the other hand, MADV_FREE would be good enough.. it is just not reflected in the stats :-( )
-    *needs_recommit = false;
-    err = unix_madvise(start, size, MADV_FREE);
-=======
   int err = 0;  
   // decommit: use MADV_DONTNEED as it decreases rss immediately (unlike MADV_FREE)
   err = unix_madvise(start, size, MADV_DONTNEED);    
   #if !MI_DEBUG && !MI_SECURE
     *needs_recommit = false;
->>>>>>> 43ce4bd7
   #else
     *needs_recommit = true;
     mprotect(start, size, PROT_NONE);
@@ -396,15 +387,10 @@
 }
 
 int _mi_prim_reset(void* start, size_t size) {
-<<<<<<< HEAD
-  // We always use MADV_DONTNEED even if it may be a bit more expensive as this
-  // guarantees that we see the actual rss reflected in tools like `top`.
-=======
   // We try to use `MADV_FREE` as that is the fastest. A drawback though is that it 
   // will not reduce the `rss` stats in tools like `top` even though the memory is available
   // to other processes. With the default `MIMALLOC_PURGE_DECOMMITS=1` we ensure that by 
   // default `MADV_DONTNEED` is used though.
->>>>>>> 43ce4bd7
   #if defined(MADV_FREE)
   static _Atomic(size_t) advice = MI_ATOMIC_VAR_INIT(MADV_FREE);
   int oadvice = (int)mi_atomic_load_relaxed(&advice);
