--- conflicted
+++ resolved
@@ -342,15 +342,7 @@
   #endif
 }
 
-<<<<<<< HEAD
-int _mi_prim_commit(void* start, size_t size) {
-=======
-
-  
-    
-
 int _mi_prim_commit(void* start, size_t size, bool* is_zero) {
->>>>>>> e47adc2d
   // commit: ensure we can access the area
   *is_zero = false;
   int err = mprotect(start, size, (PROT_READ | PROT_WRITE));
