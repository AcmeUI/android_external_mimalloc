--- conflicted
+++ resolved
@@ -18,11 +18,7 @@
 (We can also employ this with WASI or `sbrk` systems to reserve large arenas
  on demand and be able to reuse them efficiently).
 
-<<<<<<< HEAD
-The arena allocation needs to be thread safe and we use an atomic bitmap to allocate.
-=======
 The arena allocation needs to be thread safe and we use an atomic bitmap to allocate. 
->>>>>>> 0a691ca6
 -----------------------------------------------------------------------------*/
 #include "mimalloc.h"
 #include "mimalloc-internal.h"
@@ -48,21 +44,13 @@
 /* -----------------------------------------------------------
   Arena allocation
 ----------------------------------------------------------- */
-
-<<<<<<< HEAD
 
 // Block info: bit 0 contains the `in_use` bit, the upper bits the
 // size in count of arena blocks.
 typedef uintptr_t mi_block_info_t;
 #define MI_ARENA_BLOCK_SIZE   (MI_SEGMENT_SIZE)        // 8MiB  (must be at least MI_SEGMENT_ALIGN)
 #define MI_ARENA_MIN_OBJ_SIZE (MI_ARENA_BLOCK_SIZE/2)  // 4MiB
-#define MI_MAX_ARENAS         (64)                     // not more than 256 (since we use 8 bits in the memid)
-=======
-#define MI_SEGMENT_ALIGN      MI_SEGMENT_SIZE
-#define MI_ARENA_BLOCK_SIZE   (4*MI_SEGMENT_ALIGN)     // 32MiB
-#define MI_ARENA_MIN_OBJ_SIZE (MI_ARENA_BLOCK_SIZE/2)  // 16MiB
 #define MI_MAX_ARENAS         (64)                     // not more than 126 (since we use 7 bits in the memid and an arena index + 1)
->>>>>>> 0a691ca6
 
 // A memory arena descriptor
 typedef struct mi_arena_s {
@@ -165,14 +153,9 @@
   Arena Allocation
 ----------------------------------------------------------- */
 
-<<<<<<< HEAD
 static mi_decl_noinline void* mi_arena_alloc_from(mi_arena_t* arena, size_t arena_index, size_t needed_bcount,
-                                                  bool* commit, bool* large, bool* is_pinned, bool* is_zero, size_t* memid, mi_os_tld_t* tld)
-=======
-static void* mi_arena_alloc_from(mi_arena_t* arena, size_t arena_index, size_t needed_bcount,
-                                 bool* commit, bool* large, bool* is_pinned, bool* is_zero, 
-                                 mi_arena_id_t req_arena_id, size_t* memid, mi_os_tld_t* tld)
->>>>>>> 0a691ca6
+                                                   bool* commit, bool* large, bool* is_pinned, bool* is_zero, 
+                                                   mi_arena_id_t req_arena_id, size_t* memid, mi_os_tld_t* tld)
 {
   MI_UNUSED(arena_index);
   mi_assert_internal(mi_arena_id_index(arena->id) == arena_index);
@@ -208,7 +191,9 @@
   return p;
 }
 
-static mi_decl_noinline void* mi_arena_allocate(int numa_node, size_t size, size_t alignment, bool* commit, bool* large, bool* is_pinned, bool* is_zero, size_t* memid, mi_os_tld_t* tld)
+static mi_decl_noinline void* mi_arena_allocate(int numa_node, size_t size, size_t alignment, bool* commit, bool* large, 
+                                                bool* is_pinned, bool* is_zero, 
+                                                mi_arena_id_t req_arena_id, size_t* memid, mi_os_tld_t* tld)
 {  
   MI_UNUSED_RELEASE(alignment);
   mi_assert_internal(alignment <= MI_SEGMENT_ALIGN);
@@ -217,32 +202,43 @@
   if mi_likely(max_arena == 0) return NULL;
   mi_assert_internal(size <= bcount*MI_ARENA_BLOCK_SIZE);
 
-  // try numa affine allocation
-  for (size_t i = 0; i < max_arena; i++) {
-    mi_arena_t* arena = mi_atomic_load_ptr_relaxed(mi_arena_t, &mi_arenas[i]);
-    if (arena==NULL) break; // end reached
-    if ((arena->numa_node<0 || arena->numa_node==numa_node) && // numa local?
-      (*large || !arena->is_large)) // large OS pages allowed, or arena is not large OS pages
+  size_t arena_index = mi_arena_id_index(req_arena_id);
+  if (arena_index < MI_MAX_ARENAS) {
+    // try a specific arena if requested
+    mi_arena_t* arena = mi_atomic_load_ptr_relaxed(mi_arena_t, &mi_arenas[arena_index]);
+    if (arena != NULL &&
+        (arena->numa_node < 0 || arena->numa_node == numa_node) && // numa local?
+        (*large || !arena->is_large)) // large OS pages allowed, or arena is not large OS pages
     {
-      void* p = mi_arena_alloc_from(arena, i, bcount, commit, large, is_pinned, is_zero, memid, tld);
+      void* p = mi_arena_alloc_from(arena, arena_index, bcount, commit, large, is_pinned, is_zero, req_arena_id, memid, tld);
       mi_assert_internal((uintptr_t)p % alignment == 0);
-      if (p != NULL) {
-        return p;
+      if (p != NULL) return p;
+    }
+  }
+  else {
+    // try numa affine allocation
+    for (size_t i = 0; i < max_arena; i++) {
+      mi_arena_t* arena = mi_atomic_load_ptr_relaxed(mi_arena_t, &mi_arenas[i]);
+      if (arena == NULL) break; // end reached
+      if ((arena->numa_node < 0 || arena->numa_node == numa_node) && // numa local?
+        (*large || !arena->is_large)) // large OS pages allowed, or arena is not large OS pages
+      {
+        void* p = mi_arena_alloc_from(arena, i, bcount, commit, large, is_pinned, is_zero, req_arena_id, memid, tld);
+        mi_assert_internal((uintptr_t)p % alignment == 0);
+        if (p != NULL) return p;
       }
     }
-  }
-
-  // try from another numa node instead..
-  for (size_t i = 0; i < max_arena; i++) {
-    mi_arena_t* arena = mi_atomic_load_ptr_relaxed(mi_arena_t, &mi_arenas[i]);
-    if (arena==NULL) break; // end reached
-    if ((arena->numa_node>=0 && arena->numa_node!=numa_node) && // not numa local!
-      (*large || !arena->is_large)) // large OS pages allowed, or arena is not large OS pages
-    {
-      void* p = mi_arena_alloc_from(arena, i, bcount, commit, large, is_pinned, is_zero, memid, tld);
-      mi_assert_internal((uintptr_t)p % alignment == 0);
-      if (p != NULL) {
-        return p;
+
+    // try from another numa node instead..
+    for (size_t i = 0; i < max_arena; i++) {
+      mi_arena_t* arena = mi_atomic_load_ptr_relaxed(mi_arena_t, &mi_arenas[i]);
+      if (arena == NULL) break; // end reached
+      if ((arena->numa_node >= 0 && arena->numa_node != numa_node) && // not numa local!
+        (*large || !arena->is_large)) // large OS pages allowed, or arena is not large OS pages
+      {
+        void* p = mi_arena_alloc_from(arena, i, bcount, commit, large, is_pinned, is_zero, req_arena_id, memid, tld);
+        mi_assert_internal((uintptr_t)p % alignment == 0);
+        if (p != NULL) return p;
       }
     }
   }
@@ -251,7 +247,7 @@
 
 
 void* _mi_arena_alloc_aligned(size_t size, size_t alignment, bool* commit, bool* large, bool* is_pinned, bool* is_zero,
-                              mi_arena_id_t arena_id, size_t* memid, mi_os_tld_t* tld)
+                              mi_arena_id_t req_arena_id, size_t* memid, mi_os_tld_t* tld)
 {
   mi_assert_internal(commit != NULL && is_pinned != NULL && is_zero != NULL && memid != NULL && tld != NULL);
   mi_assert_internal(size > 0);
@@ -259,65 +255,14 @@
   *is_zero = false;
   *is_pinned = false;
 
-<<<<<<< HEAD
   bool default_large = false;
   if (large==NULL) large = &default_large;     // ensure `large != NULL`
   const int numa_node = _mi_os_numa_node(tld); // current numa node
 
   // try to allocate in an arena if the alignment is small enough and the object is not too small (as for heap meta data)
   if (size >= MI_ARENA_MIN_OBJ_SIZE && alignment <= MI_SEGMENT_ALIGN) {
-    void* p = mi_arena_allocate(numa_node, size, alignment, commit, large, is_pinned, is_zero, memid, tld);
+    void* p = mi_arena_allocate(numa_node, size, alignment, commit, large, is_pinned, is_zero, req_arena_id, memid, tld);
     if (p != NULL) return p;
-=======
-  // try to allocate in an arena if the alignment is small enough
-  // and the object is not too large or too small.
-  if (alignment <= MI_SEGMENT_ALIGN &&
-      size >= MI_ARENA_MIN_OBJ_SIZE &&
-      mi_atomic_load_relaxed(&mi_arena_count) > 0)
-  {
-    const size_t bcount = mi_block_count_of_size(size);
-    const int numa_node = _mi_os_numa_node(tld); // current numa node
-    mi_assert_internal(size <= bcount*MI_ARENA_BLOCK_SIZE);
-
-    // try specific arena if so requested
-    size_t arena_index = mi_arena_id_index(arena_id);
-    if (arena_index < MI_MAX_ARENAS) {
-      mi_arena_t* arena = mi_atomic_load_ptr_relaxed(mi_arena_t, &mi_arenas[arena_index]);
-      if ((arena != NULL) && 
-          (arena->numa_node < 0 || arena->numa_node == numa_node) && // numa local?
-          (*large || !arena->is_large)) // large OS pages allowed, or arena is not large OS pages
-      {
-        void* p = mi_arena_alloc_from(arena, arena_index, bcount, commit, large, is_pinned, is_zero, arena_id, memid, tld);
-        mi_assert_internal((uintptr_t)p % alignment == 0);
-        if (p != NULL) return p;
-      }
-    }
-    
-    // try numa affine allocation
-    for (size_t i = 0; i < MI_MAX_ARENAS; i++) {
-      mi_arena_t* arena = mi_atomic_load_ptr_relaxed(mi_arena_t, &mi_arenas[i]);
-      if (arena==NULL) break; // end reached
-      if ((arena->numa_node<0 || arena->numa_node==numa_node) && // numa local?
-          (*large || !arena->is_large)) // large OS pages allowed, or arena is not large OS pages
-      {
-        void* p = mi_arena_alloc_from(arena, i, bcount, commit, large, is_pinned, is_zero, arena_id, memid, tld);
-        mi_assert_internal((uintptr_t)p % alignment == 0);
-        if (p != NULL) return p;
-      }
-    }
-    // try from another numa node instead..
-    for (size_t i = 0; i < MI_MAX_ARENAS; i++) {
-      mi_arena_t* arena = mi_atomic_load_ptr_relaxed(mi_arena_t, &mi_arenas[i]);
-      if (arena==NULL) break; // end reached
-      if ((arena->numa_node>=0 && arena->numa_node!=numa_node) && // not numa local!
-          (*large || !arena->is_large)) // large OS pages allowed, or arena is not large OS pages
-      {
-        void* p = mi_arena_alloc_from(arena, i, bcount, commit, large, is_pinned, is_zero, arena_id, memid, tld);
-        mi_assert_internal((uintptr_t)p % alignment == 0);
-        if (p != NULL) return p;
-      }
-    }
->>>>>>> 0a691ca6
   }
 
   // finally, fall back to the OS
@@ -332,9 +277,9 @@
   return p;
 }
 
-void* _mi_arena_alloc(size_t size, bool* commit, bool* large, bool* is_pinned, bool* is_zero, mi_arena_id_t arena_id, size_t* memid, mi_os_tld_t* tld)
+void* _mi_arena_alloc(size_t size, bool* commit, bool* large, bool* is_pinned, bool* is_zero, mi_arena_id_t req_arena_id, size_t* memid, mi_os_tld_t* tld)
 {
-  return _mi_arena_alloc_aligned(size, MI_ARENA_BLOCK_SIZE, commit, large, is_pinned, is_zero, arena_id, memid, tld);
+  return _mi_arena_alloc_aligned(size, MI_ARENA_BLOCK_SIZE, commit, large, is_pinned, is_zero, req_arena_id, memid, tld);
 }
 
 /* -----------------------------------------------------------
@@ -472,7 +417,19 @@
   return 0;
 }
 
-<<<<<<< HEAD
+bool mi_manage_os_memory(void* start, size_t size, bool is_committed, bool is_large, bool is_zero, int numa_node) mi_attr_noexcept {
+  return mi_manage_os_memory_ex(start, size, is_committed, is_large, is_zero, numa_node, false, NULL);
+}
+
+int mi_reserve_os_memory(size_t size, bool commit, bool allow_large) mi_attr_noexcept {
+  return mi_reserve_os_memory_ex(size, commit, allow_large, false, NULL);
+}
+
+
+/* -----------------------------------------------------------
+  Debugging
+----------------------------------------------------------- */
+
 static size_t mi_debug_show_bitmap(const char* prefix, mi_bitmap_field_t* fields, size_t field_count ) {
   size_t inuse_count = 0;
   for (size_t i = 0; i < field_count; i++) {
@@ -500,16 +457,7 @@
     _mi_verbose_message("  blocks in use ('x'): %zu\n", inuse_count);
   }
 }
-=======
-bool mi_manage_os_memory(void* start, size_t size, bool is_committed, bool is_large, bool is_zero, int numa_node) mi_attr_noexcept {
-  return mi_manage_os_memory_ex(start, size, is_committed, is_large, is_zero, numa_node, false, NULL);
-}
-
-int mi_reserve_os_memory(size_t size, bool commit, bool allow_large) mi_attr_noexcept {
-  return mi_reserve_os_memory_ex(size, commit, allow_large, false, NULL);
-}
-
->>>>>>> 0a691ca6
+
 
 /* -----------------------------------------------------------
   Reserve a huge page arena.
