--- conflicted
+++ resolved
@@ -419,14 +419,9 @@
   _mi_segment_page_free(page, force, segments_tld);
 }
 
-<<<<<<< HEAD
 // Retire parameters
 #define MI_MAX_RETIRE_SIZE    (MI_MEDIUM_OBJ_SIZE_MAX)
-#define MI_RETIRE_CYCLES      (8)
-=======
-#define MI_MAX_RETIRE_SIZE    MI_LARGE_OBJ_SIZE_MAX
 #define MI_RETIRE_CYCLES      (16)
->>>>>>> 89e092d7
 
 // Retire a page with no more used blocks
 // Important to not retire too quickly though as new
