/* ----------------------------------------------------------------------------
Copyright (c) 2018-2023, Microsoft Research, Daan Leijen
This is free software; you can redistribute it and/or modify it under the
terms of the MIT license. A copy of the license can be found in the file
"LICENSE" at the root of this distribution.
-----------------------------------------------------------------------------*/
#pragma once
#ifndef MIMALLOC_INTERNAL_H
#define MIMALLOC_INTERNAL_H


// --------------------------------------------------------------------------
// This file contains the interal API's of mimalloc and various utility
// functions and macros.
// --------------------------------------------------------------------------

#include "mimalloc/types.h"
#include "mimalloc/track.h"

#if (MI_DEBUG>0)
#define mi_trace_message(...)  _mi_trace_message(__VA_ARGS__)
#else
#define mi_trace_message(...)
#endif

#define MI_CACHE_LINE          64
#if defined(_MSC_VER)
#pragma warning(disable:4127)   // suppress constant conditional warning (due to MI_SECURE paths)
#pragma warning(disable:26812)  // unscoped enum warning
#define mi_decl_noinline        __declspec(noinline)
#define mi_decl_thread          __declspec(thread)
#define mi_decl_cache_align     __declspec(align(MI_CACHE_LINE))
#elif (defined(__GNUC__) && (__GNUC__ >= 3)) || defined(__clang__) // includes clang and icc
#define mi_decl_noinline        __attribute__((noinline))
#define mi_decl_thread          __thread
#define mi_decl_cache_align     __attribute__((aligned(MI_CACHE_LINE)))
#else
#define mi_decl_noinline
#define mi_decl_thread          __thread        // hope for the best :-)
#define mi_decl_cache_align
#endif

#if defined(__EMSCRIPTEN__) && !defined(__wasi__)
#define __wasi__
#endif

#if defined(__cplusplus)
#define mi_decl_externc       extern "C"
#else
#define mi_decl_externc
#endif

// pthreads
#if !defined(_WIN32) && !defined(__wasi__)
#define  MI_USE_PTHREADS
#include <pthread.h>
#endif

// "options.c"
void       _mi_fputs(mi_output_fun* out, void* arg, const char* prefix, const char* message);
void       _mi_fprintf(mi_output_fun* out, void* arg, const char* fmt, ...);
void       _mi_warning_message(const char* fmt, ...);
void       _mi_verbose_message(const char* fmt, ...);
void       _mi_trace_message(const char* fmt, ...);
void       _mi_options_init(void);
void       _mi_error_message(int err, const char* fmt, ...);

// random.c
void       _mi_random_init(mi_random_ctx_t* ctx);
void       _mi_random_init_weak(mi_random_ctx_t* ctx);
void       _mi_random_reinit_if_weak(mi_random_ctx_t * ctx);
void       _mi_random_split(mi_random_ctx_t* ctx, mi_random_ctx_t* new_ctx);
uintptr_t  _mi_random_next(mi_random_ctx_t* ctx);
uintptr_t  _mi_heap_random_next(mi_heap_t* heap);
uintptr_t  _mi_os_random_weak(uintptr_t extra_seed);
static inline uintptr_t _mi_random_shuffle(uintptr_t x);

// init.c
extern mi_decl_cache_align mi_stats_t       _mi_stats_main;
extern mi_decl_cache_align const mi_page_t  _mi_page_empty;
bool       _mi_is_main_thread(void);
size_t     _mi_current_thread_count(void);
bool       _mi_preloading(void);        // true while the C runtime is not ready
mi_threadid_t _mi_thread_id(void) mi_attr_noexcept;
mi_heap_t* _mi_heap_main_get(void);     // statically allocated main backing heap
void       _mi_thread_done(mi_heap_t* heap);

// os.c
void       _mi_os_init(void);                                      // called from process init
void*      _mi_os_alloc(size_t size, mi_stats_t* stats);           // to allocate thread local data
void       _mi_os_free(void* p, size_t size, mi_stats_t* stats);   // to free thread local data
size_t     _mi_os_page_size(void);
size_t     _mi_os_good_alloc_size(size_t size);
bool       _mi_os_has_overcommit(void);

bool       _mi_os_reset(void* addr, size_t size, mi_stats_t* tld_stats);
bool       _mi_os_commit(void* p, size_t size, bool* is_zero, mi_stats_t* stats);
bool       _mi_os_decommit(void* addr, size_t size, mi_stats_t* stats);
bool       _mi_os_protect(void* addr, size_t size);
bool       _mi_os_unprotect(void* addr, size_t size);

void*      _mi_os_alloc_aligned(size_t size, size_t alignment, bool commit, bool* large, mi_stats_t* stats);
void*      _mi_os_alloc_aligned_offset(size_t size, size_t alignment, size_t align_offset, bool commit, bool* large, mi_stats_t* tld_stats);
void       _mi_os_free_aligned(void* p, size_t size, size_t alignment, size_t align_offset, bool was_committed, mi_stats_t* tld_stats);
void*      _mi_os_get_aligned_hint(size_t try_alignment, size_t size);
bool       _mi_os_use_large_page(size_t size, size_t alignment);
size_t     _mi_os_large_page_size(void);

void       _mi_os_free_ex(void* p, size_t size, bool was_committed, mi_stats_t* stats);
void*      _mi_os_alloc_huge_os_pages(size_t pages, int numa_node, mi_msecs_t max_secs, size_t* pages_reserved, size_t* psize);
void       _mi_os_free_huge_pages(void* p, size_t size, mi_stats_t* stats);

// arena.c
mi_arena_id_t _mi_arena_id_none(void);
void       _mi_arena_free(void* p, size_t size, size_t alignment, size_t align_offset, size_t memid, bool all_committed, mi_stats_t* stats);
void*      _mi_arena_alloc(size_t size, bool* commit, bool* large, bool* is_pinned, bool* is_zero, mi_arena_id_t req_arena_id, size_t* memid, mi_os_tld_t* tld);
void*      _mi_arena_alloc_aligned(size_t size, size_t alignment, size_t align_offset, bool* commit, bool* large, bool* is_pinned, bool* is_zero, mi_arena_id_t req_arena_id, size_t* memid, mi_os_tld_t* tld);
bool       _mi_arena_memid_is_suitable(size_t arena_memid, mi_arena_id_t request_arena_id);
bool       _mi_arena_is_os_allocated(size_t arena_memid);
<<<<<<< HEAD

// "segment-cache.c"
void*      _mi_segment_cache_pop(size_t size, mi_commit_mask_t* commit_mask, mi_commit_mask_t* decommit_mask, bool large_allowed, bool* large, bool* is_pinned, bool* is_zero, mi_arena_id_t req_arena_id, size_t* memid, mi_os_tld_t* tld);
bool       _mi_segment_cache_push(void* start, size_t size, size_t memid, const mi_commit_mask_t* commit_mask, const mi_commit_mask_t* decommit_mask, bool is_large, bool is_pinned, mi_os_tld_t* tld);
void       _mi_segment_cache_collect(bool force, mi_os_tld_t* tld);
void       _mi_segment_cache_free_all(mi_os_tld_t* tld);
void       _mi_segment_map_allocated_at(const mi_segment_t* segment);
void       _mi_segment_map_freed_at(const mi_segment_t* segment);
=======
void       _mi_arena_collect(bool free_arenas, bool force_decommit, mi_stats_t* stats);

// memory.c
void*      _mi_mem_alloc_aligned(size_t size, size_t alignment, size_t offset, bool* commit, bool* large, bool* is_pinned, bool* is_zero, size_t* id, mi_os_tld_t* tld);
void       _mi_mem_free(void* p, size_t size, size_t alignment, size_t align_offset, size_t id, bool fully_committed, bool any_reset, mi_os_tld_t* tld);

bool       _mi_mem_reset(void* p, size_t size, mi_os_tld_t* tld);
bool       _mi_mem_unreset(void* p, size_t size, bool* is_zero, mi_os_tld_t* tld);
bool       _mi_mem_commit(void* p, size_t size, bool* is_zero, mi_os_tld_t* tld);
bool       _mi_mem_decommit(void* p, size_t size, mi_os_tld_t* tld);
bool       _mi_mem_protect(void* addr, size_t size);
bool       _mi_mem_unprotect(void* addr, size_t size);

void        _mi_mem_collect(mi_os_tld_t* tld);
>>>>>>> 595add5e

// "segment.c"
mi_page_t* _mi_segment_page_alloc(mi_heap_t* heap, size_t block_size, size_t page_alignment, mi_segments_tld_t* tld, mi_os_tld_t* os_tld);
void       _mi_segment_page_free(mi_page_t* page, bool force, mi_segments_tld_t* tld);
void       _mi_segment_page_abandon(mi_page_t* page, mi_segments_tld_t* tld);
bool       _mi_segment_try_reclaim_abandoned( mi_heap_t* heap, bool try_all, mi_segments_tld_t* tld);
void       _mi_segment_thread_collect(mi_segments_tld_t* tld);

#if MI_HUGE_PAGE_ABANDON
void       _mi_segment_huge_page_free(mi_segment_t* segment, mi_page_t* page, mi_block_t* block);
#else
void       _mi_segment_huge_page_reset(mi_segment_t* segment, mi_page_t* page, mi_block_t* block);
#endif

uint8_t*   _mi_segment_page_start(const mi_segment_t* segment, const mi_page_t* page, size_t* page_size); // page start for any page
void       _mi_abandoned_reclaim_all(mi_heap_t* heap, mi_segments_tld_t* tld);
void       _mi_abandoned_await_readers(void);
void       _mi_abandoned_collect(mi_heap_t* heap, bool force, mi_segments_tld_t* tld);

// "page.c"
void*      _mi_malloc_generic(mi_heap_t* heap, size_t size, bool zero, size_t huge_alignment)  mi_attr_noexcept mi_attr_malloc;

void       _mi_page_retire(mi_page_t* page) mi_attr_noexcept;                  // free the page if there are no other pages with many free blocks
void       _mi_page_unfull(mi_page_t* page);
void       _mi_page_free(mi_page_t* page, mi_page_queue_t* pq, bool force);   // free the page
void       _mi_page_abandon(mi_page_t* page, mi_page_queue_t* pq);            // abandon the page, to be picked up by another thread...
void       _mi_heap_delayed_free_all(mi_heap_t* heap);
bool       _mi_heap_delayed_free_partial(mi_heap_t* heap);
void       _mi_heap_collect_retired(mi_heap_t* heap, bool force);

void       _mi_page_use_delayed_free(mi_page_t* page, mi_delayed_t delay, bool override_never);
bool       _mi_page_try_use_delayed_free(mi_page_t* page, mi_delayed_t delay, bool override_never);
size_t     _mi_page_queue_append(mi_heap_t* heap, mi_page_queue_t* pq, mi_page_queue_t* append);
void       _mi_deferred_free(mi_heap_t* heap, bool force);

void       _mi_page_free_collect(mi_page_t* page,bool force);
void       _mi_page_reclaim(mi_heap_t* heap, mi_page_t* page);   // callback from segments

size_t     _mi_bin_size(uint8_t bin);           // for stats
uint8_t    _mi_bin(size_t size);                // for stats

// "heap.c"
void       _mi_heap_destroy_pages(mi_heap_t* heap);
void       _mi_heap_collect_abandon(mi_heap_t* heap);
void       _mi_heap_set_default_direct(mi_heap_t* heap);
bool       _mi_heap_memid_is_suitable(mi_heap_t* heap, size_t memid);
void       _mi_heap_destroy_all(void);

// "stats.c"
void       _mi_stats_done(mi_stats_t* stats);
mi_msecs_t  _mi_clock_now(void);
mi_msecs_t  _mi_clock_end(mi_msecs_t start);
mi_msecs_t  _mi_clock_start(void);

// "alloc.c"
void*       _mi_page_malloc(mi_heap_t* heap, mi_page_t* page, size_t size, bool zero) mi_attr_noexcept;  // called from `_mi_malloc_generic`
void*       _mi_heap_malloc_zero(mi_heap_t* heap, size_t size, bool zero) mi_attr_noexcept;
void*       _mi_heap_malloc_zero_ex(mi_heap_t* heap, size_t size, bool zero, size_t huge_alignment) mi_attr_noexcept;     // called from `_mi_heap_malloc_aligned`
void*       _mi_heap_realloc_zero(mi_heap_t* heap, void* p, size_t newsize, bool zero) mi_attr_noexcept;
mi_block_t* _mi_page_ptr_unalign(const mi_segment_t* segment, const mi_page_t* page, const void* p);
bool        _mi_free_delayed_block(mi_block_t* block);
void        _mi_free_generic(const mi_segment_t* segment, mi_page_t* page, bool is_local, void* p) mi_attr_noexcept;  // for runtime integration
void        _mi_padding_shrink(const mi_page_t* page, const mi_block_t* block, const size_t min_size);

// option.c, c primitives
char        _mi_toupper(char c);
int         _mi_strnicmp(const char* s, const char* t, size_t n);
void        _mi_strlcpy(char* dest, const char* src, size_t dest_size);
void        _mi_strlcat(char* dest, const char* src, size_t dest_size);
size_t      _mi_strlen(const char* s);
size_t      _mi_strnlen(const char* s, size_t max_len);


#if MI_DEBUG>1
bool        _mi_page_is_valid(mi_page_t* page);
#endif


// ------------------------------------------------------
// Branches
// ------------------------------------------------------

#if defined(__GNUC__) || defined(__clang__)
#define mi_unlikely(x)     (__builtin_expect(!!(x),false))
#define mi_likely(x)       (__builtin_expect(!!(x),true))
#elif (defined(__cplusplus) && (__cplusplus >= 202002L)) || (defined(_MSVC_LANG) && _MSVC_LANG >= 202002L)
#define mi_unlikely(x)     (x) [[unlikely]]
#define mi_likely(x)       (x) [[likely]]
#else
#define mi_unlikely(x)     (x)
#define mi_likely(x)       (x)
#endif

#ifndef __has_builtin
#define __has_builtin(x)  0
#endif


/* -----------------------------------------------------------
  Error codes passed to `_mi_fatal_error`
  All are recoverable but EFAULT is a serious error and aborts by default in secure mode.
  For portability define undefined error codes using common Unix codes:
  <https://www-numi.fnal.gov/offline_software/srt_public_context/WebDocs/Errors/unix_system_errors.html>
----------------------------------------------------------- */
#include <errno.h>
#ifndef EAGAIN         // double free
#define EAGAIN (11)
#endif
#ifndef ENOMEM         // out of memory
#define ENOMEM (12)
#endif
#ifndef EFAULT         // corrupted free-list or meta-data
#define EFAULT (14)
#endif
#ifndef EINVAL         // trying to free an invalid pointer
#define EINVAL (22)
#endif
#ifndef EOVERFLOW      // count*size overflow
#define EOVERFLOW (75)
#endif


/* -----------------------------------------------------------
  Inlined definitions
----------------------------------------------------------- */
#define MI_UNUSED(x)     (void)(x)
#if (MI_DEBUG>0)
#define MI_UNUSED_RELEASE(x)
#else
#define MI_UNUSED_RELEASE(x)  MI_UNUSED(x)
#endif

#define MI_INIT4(x)   x(),x(),x(),x()
#define MI_INIT8(x)   MI_INIT4(x),MI_INIT4(x)
#define MI_INIT16(x)  MI_INIT8(x),MI_INIT8(x)
#define MI_INIT32(x)  MI_INIT16(x),MI_INIT16(x)
#define MI_INIT64(x)  MI_INIT32(x),MI_INIT32(x)
#define MI_INIT128(x) MI_INIT64(x),MI_INIT64(x)
#define MI_INIT256(x) MI_INIT128(x),MI_INIT128(x)


// Is `x` a power of two? (0 is considered a power of two)
static inline bool _mi_is_power_of_two(uintptr_t x) {
  return ((x & (x - 1)) == 0);
}

// Is a pointer aligned?
static inline bool _mi_is_aligned(void* p, size_t alignment) {
  mi_assert_internal(alignment != 0);
  return (((uintptr_t)p % alignment) == 0);
}

// Align upwards
static inline uintptr_t _mi_align_up(uintptr_t sz, size_t alignment) {
  mi_assert_internal(alignment != 0);
  uintptr_t mask = alignment - 1;
  if ((alignment & mask) == 0) {  // power of two?
    return ((sz + mask) & ~mask);
  }
  else {
    return (((sz + mask)/alignment)*alignment);
  }
}

// Align downwards
static inline uintptr_t _mi_align_down(uintptr_t sz, size_t alignment) {
  mi_assert_internal(alignment != 0);
  uintptr_t mask = alignment - 1;
  if ((alignment & mask) == 0) { // power of two?
    return (sz & ~mask);
  }
  else {
    return ((sz / alignment) * alignment);
  }
}

// Divide upwards: `s <= _mi_divide_up(s,d)*d < s+d`.
static inline uintptr_t _mi_divide_up(uintptr_t size, size_t divider) {
  mi_assert_internal(divider != 0);
  return (divider == 0 ? size : ((size + divider - 1) / divider));
}

// Is memory zero initialized?
static inline bool mi_mem_is_zero(void* p, size_t size) {
  for (size_t i = 0; i < size; i++) {
    if (((uint8_t*)p)[i] != 0) return false;
  }
  return true;
}


// Align a byte size to a size in _machine words_,
// i.e. byte size == `wsize*sizeof(void*)`.
static inline size_t _mi_wsize_from_size(size_t size) {
  mi_assert_internal(size <= SIZE_MAX - sizeof(uintptr_t));
  return (size + sizeof(uintptr_t) - 1) / sizeof(uintptr_t);
}

// Overflow detecting multiply
#if __has_builtin(__builtin_umul_overflow) || (defined(__GNUC__) && (__GNUC__ >= 5))
#include <limits.h>      // UINT_MAX, ULONG_MAX
#if defined(_CLOCK_T)    // for Illumos
#undef _CLOCK_T
#endif
static inline bool mi_mul_overflow(size_t count, size_t size, size_t* total) {
  #if (SIZE_MAX == ULONG_MAX)
    return __builtin_umull_overflow(count, size, (unsigned long *)total);
  #elif (SIZE_MAX == UINT_MAX)
    return __builtin_umul_overflow(count, size, (unsigned int *)total);
  #else
    return __builtin_umulll_overflow(count, size, (unsigned long long *)total);
  #endif
}
#else /* __builtin_umul_overflow is unavailable */
static inline bool mi_mul_overflow(size_t count, size_t size, size_t* total) {
  #define MI_MUL_NO_OVERFLOW ((size_t)1 << (4*sizeof(size_t)))  // sqrt(SIZE_MAX)
  *total = count * size;
  // note: gcc/clang optimize this to directly check the overflow flag
  return ((size >= MI_MUL_NO_OVERFLOW || count >= MI_MUL_NO_OVERFLOW) && size > 0 && (SIZE_MAX / size) < count);
}
#endif

// Safe multiply `count*size` into `total`; return `true` on overflow.
static inline bool mi_count_size_overflow(size_t count, size_t size, size_t* total) {
  if (count==1) {  // quick check for the case where count is one (common for C++ allocators)
    *total = size;
    return false;
  }
  else if mi_unlikely(mi_mul_overflow(count, size, total)) {
    #if MI_DEBUG > 0
    _mi_error_message(EOVERFLOW, "allocation request is too large (%zu * %zu bytes)\n", count, size);
    #endif
    *total = SIZE_MAX;
    return true;
  }
  else return false;
}


/*----------------------------------------------------------------------------------------
  Heap functions
------------------------------------------------------------------------------------------- */

extern const mi_heap_t _mi_heap_empty;  // read-only empty heap, initial value of the thread local default heap

static inline bool mi_heap_is_backing(const mi_heap_t* heap) {
  return (heap->tld->heap_backing == heap);
}

static inline bool mi_heap_is_initialized(mi_heap_t* heap) {
  mi_assert_internal(heap != NULL);
  return (heap != &_mi_heap_empty);
}

static inline uintptr_t _mi_ptr_cookie(const void* p) {
  extern mi_heap_t _mi_heap_main;
  mi_assert_internal(_mi_heap_main.cookie != 0);
  return ((uintptr_t)p ^ _mi_heap_main.cookie);
}

/* -----------------------------------------------------------
  Pages
----------------------------------------------------------- */

static inline mi_page_t* _mi_heap_get_free_small_page(mi_heap_t* heap, size_t size) {
  mi_assert_internal(size <= (MI_SMALL_SIZE_MAX + MI_PADDING_SIZE));
  const size_t idx = _mi_wsize_from_size(size);
  mi_assert_internal(idx < MI_PAGES_DIRECT);
  return heap->pages_free_direct[idx];
}

// Segment that contains the pointer
// Large aligned blocks may be aligned at N*MI_SEGMENT_SIZE (inside a huge segment > MI_SEGMENT_SIZE),
// and we need align "down" to the segment info which is `MI_SEGMENT_SIZE` bytes before it;
// therefore we align one byte before `p`.
static inline mi_segment_t* _mi_ptr_segment(const void* p) {
  mi_assert_internal(p != NULL);
  return (mi_segment_t*)(((uintptr_t)p - 1) & ~MI_SEGMENT_MASK);
}

static inline mi_page_t* mi_slice_to_page(mi_slice_t* s) {
  mi_assert_internal(s->slice_offset== 0 && s->slice_count > 0);
  return (mi_page_t*)(s);
}

static inline mi_slice_t* mi_page_to_slice(mi_page_t* p) {
  mi_assert_internal(p->slice_offset== 0 && p->slice_count > 0);
  return (mi_slice_t*)(p);
}

// Segment belonging to a page
static inline mi_segment_t* _mi_page_segment(const mi_page_t* page) {
  mi_segment_t* segment = _mi_ptr_segment(page); 
  mi_assert_internal(segment == NULL || ((mi_slice_t*)page >= segment->slices && (mi_slice_t*)page < segment->slices + segment->slice_entries));
  return segment;
}

static inline mi_slice_t* mi_slice_first(const mi_slice_t* slice) {
  mi_slice_t* start = (mi_slice_t*)((uint8_t*)slice - slice->slice_offset);
  mi_assert_internal(start >= _mi_ptr_segment(slice)->slices);
  mi_assert_internal(start->slice_offset == 0);
  mi_assert_internal(start + start->slice_count > slice);
  return start;
}

// Get the page containing the pointer (performance critical as it is called in mi_free)
static inline mi_page_t* _mi_segment_page_of(const mi_segment_t* segment, const void* p) {
  mi_assert_internal(p > (void*)segment);
  ptrdiff_t diff = (uint8_t*)p - (uint8_t*)segment;
  mi_assert_internal(diff > 0 && diff <= (ptrdiff_t)MI_SEGMENT_SIZE);
  size_t idx = (size_t)diff >> MI_SEGMENT_SLICE_SHIFT;
  mi_assert_internal(idx <= segment->slice_entries);
  mi_slice_t* slice0 = (mi_slice_t*)&segment->slices[idx];
  mi_slice_t* slice = mi_slice_first(slice0);  // adjust to the block that holds the page data
  mi_assert_internal(slice->slice_offset == 0);
  mi_assert_internal(slice >= segment->slices && slice < segment->slices + segment->slice_entries);
  return mi_slice_to_page(slice);
}

// Quick page start for initialized pages
static inline uint8_t* _mi_page_start(const mi_segment_t* segment, const mi_page_t* page, size_t* page_size) {
  return _mi_segment_page_start(segment, page, page_size);
}

// Get the page containing the pointer
static inline mi_page_t* _mi_ptr_page(void* p) {
  return _mi_segment_page_of(_mi_ptr_segment(p), p);
}

// Get the block size of a page (special case for huge objects)
static inline size_t mi_page_block_size(const mi_page_t* page) {
  const size_t bsize = page->xblock_size;
  mi_assert_internal(bsize > 0);
  if mi_likely(bsize < MI_HUGE_BLOCK_SIZE) {
    return bsize;
  }
  else {
    size_t psize;
    _mi_segment_page_start(_mi_page_segment(page), page, &psize);
    return psize;
  }
}

static inline bool mi_page_is_huge(const mi_page_t* page) {
  return (_mi_page_segment(page)->kind == MI_SEGMENT_HUGE);
}

// Get the usable block size of a page without fixed padding.
// This may still include internal padding due to alignment and rounding up size classes.
static inline size_t mi_page_usable_block_size(const mi_page_t* page) {
  return mi_page_block_size(page) - MI_PADDING_SIZE;
}

// size of a segment
static inline size_t mi_segment_size(mi_segment_t* segment) {
  return segment->segment_slices * MI_SEGMENT_SLICE_SIZE;
}

static inline uint8_t* mi_segment_end(mi_segment_t* segment) {
  return (uint8_t*)segment + mi_segment_size(segment);
}

// Thread free access
static inline mi_block_t* mi_page_thread_free(const mi_page_t* page) {
  return (mi_block_t*)(mi_atomic_load_relaxed(&((mi_page_t*)page)->xthread_free) & ~3);
}

static inline mi_delayed_t mi_page_thread_free_flag(const mi_page_t* page) {
  return (mi_delayed_t)(mi_atomic_load_relaxed(&((mi_page_t*)page)->xthread_free) & 3);
}

// Heap access
static inline mi_heap_t* mi_page_heap(const mi_page_t* page) {
  return (mi_heap_t*)(mi_atomic_load_relaxed(&((mi_page_t*)page)->xheap));
}

static inline void mi_page_set_heap(mi_page_t* page, mi_heap_t* heap) {
  mi_assert_internal(mi_page_thread_free_flag(page) != MI_DELAYED_FREEING);
  mi_atomic_store_release(&page->xheap,(uintptr_t)heap);
}

// Thread free flag helpers
static inline mi_block_t* mi_tf_block(mi_thread_free_t tf) {
  return (mi_block_t*)(tf & ~0x03);
}
static inline mi_delayed_t mi_tf_delayed(mi_thread_free_t tf) {
  return (mi_delayed_t)(tf & 0x03);
}
static inline mi_thread_free_t mi_tf_make(mi_block_t* block, mi_delayed_t delayed) {
  return (mi_thread_free_t)((uintptr_t)block | (uintptr_t)delayed);
}
static inline mi_thread_free_t mi_tf_set_delayed(mi_thread_free_t tf, mi_delayed_t delayed) {
  return mi_tf_make(mi_tf_block(tf),delayed);
}
static inline mi_thread_free_t mi_tf_set_block(mi_thread_free_t tf, mi_block_t* block) {
  return mi_tf_make(block, mi_tf_delayed(tf));
}

// are all blocks in a page freed?
// note: needs up-to-date used count, (as the `xthread_free` list may not be empty). see `_mi_page_collect_free`.
static inline bool mi_page_all_free(const mi_page_t* page) {
  mi_assert_internal(page != NULL);
  return (page->used == 0);
}

// are there any available blocks?
static inline bool mi_page_has_any_available(const mi_page_t* page) {
  mi_assert_internal(page != NULL && page->reserved > 0);
  return (page->used < page->reserved || (mi_page_thread_free(page) != NULL));
}

// are there immediately available blocks, i.e. blocks available on the free list.
static inline bool mi_page_immediate_available(const mi_page_t* page) {
  mi_assert_internal(page != NULL);
  return (page->free != NULL);
}

// is more than 7/8th of a page in use?
static inline bool mi_page_mostly_used(const mi_page_t* page) {
  if (page==NULL) return true;
  uint16_t frac = page->reserved / 8U;
  return (page->reserved - page->used <= frac);
}

static inline mi_page_queue_t* mi_page_queue(const mi_heap_t* heap, size_t size) {
  return &((mi_heap_t*)heap)->pages[_mi_bin(size)];
}



//-----------------------------------------------------------
// Page flags
//-----------------------------------------------------------
static inline bool mi_page_is_in_full(const mi_page_t* page) {
  return page->flags.x.in_full;
}

static inline void mi_page_set_in_full(mi_page_t* page, bool in_full) {
  page->flags.x.in_full = in_full;
}

static inline bool mi_page_has_aligned(const mi_page_t* page) {
  return page->flags.x.has_aligned;
}

static inline void mi_page_set_has_aligned(mi_page_t* page, bool has_aligned) {
  page->flags.x.has_aligned = has_aligned;
}


/* -------------------------------------------------------------------
Encoding/Decoding the free list next pointers

This is to protect against buffer overflow exploits where the
free list is mutated. Many hardened allocators xor the next pointer `p`
with a secret key `k1`, as `p^k1`. This prevents overwriting with known
values but might be still too weak: if the attacker can guess
the pointer `p` this  can reveal `k1` (since `p^k1^p == k1`).
Moreover, if multiple blocks can be read as well, the attacker can
xor both as `(p1^k1) ^ (p2^k1) == p1^p2` which may reveal a lot
about the pointers (and subsequently `k1`).

Instead mimalloc uses an extra key `k2` and encodes as `((p^k2)<<<k1)+k1`.
Since these operations are not associative, the above approaches do not
work so well any more even if the `p` can be guesstimated. For example,
for the read case we can subtract two entries to discard the `+k1` term,
but that leads to `((p1^k2)<<<k1) - ((p2^k2)<<<k1)` at best.
We include the left-rotation since xor and addition are otherwise linear
in the lowest bit. Finally, both keys are unique per page which reduces
the re-use of keys by a large factor.

We also pass a separate `null` value to be used as `NULL` or otherwise
`(k2<<<k1)+k1` would appear (too) often as a sentinel value.
------------------------------------------------------------------- */

static inline bool mi_is_in_same_segment(const void* p, const void* q) {
  return (_mi_ptr_segment(p) == _mi_ptr_segment(q));
}

static inline bool mi_is_in_same_page(const void* p, const void* q) {
  mi_segment_t* segment = _mi_ptr_segment(p);
  if (_mi_ptr_segment(q) != segment) return false;
  // assume q may be invalid // return (_mi_segment_page_of(segment, p) == _mi_segment_page_of(segment, q));
  mi_page_t* page = _mi_segment_page_of(segment, p);
  size_t psize;
  uint8_t* start = _mi_segment_page_start(segment, page, &psize);
  return (start <= (uint8_t*)q && (uint8_t*)q < start + psize);
}

static inline uintptr_t mi_rotl(uintptr_t x, uintptr_t shift) {
  shift %= MI_INTPTR_BITS;
  return (shift==0 ? x : ((x << shift) | (x >> (MI_INTPTR_BITS - shift))));
}
static inline uintptr_t mi_rotr(uintptr_t x, uintptr_t shift) {
  shift %= MI_INTPTR_BITS;
  return (shift==0 ? x : ((x >> shift) | (x << (MI_INTPTR_BITS - shift))));
}

static inline void* mi_ptr_decode(const void* null, const mi_encoded_t x, const uintptr_t* keys) {
  void* p = (void*)(mi_rotr(x - keys[0], keys[0]) ^ keys[1]);
  return (p==null ? NULL : p);
}

static inline mi_encoded_t mi_ptr_encode(const void* null, const void* p, const uintptr_t* keys) {
  uintptr_t x = (uintptr_t)(p==NULL ? null : p);
  return mi_rotl(x ^ keys[1], keys[0]) + keys[0];
}

static inline mi_block_t* mi_block_nextx( const void* null, const mi_block_t* block, const uintptr_t* keys ) {
  mi_track_mem_defined(block,sizeof(mi_block_t));
  mi_block_t* next;
  #ifdef MI_ENCODE_FREELIST
  next = (mi_block_t*)mi_ptr_decode(null, block->next, keys);
  #else
  MI_UNUSED(keys); MI_UNUSED(null);
  next = (mi_block_t*)block->next;
  #endif
  mi_track_mem_noaccess(block,sizeof(mi_block_t));
  return next;
}

static inline void mi_block_set_nextx(const void* null, mi_block_t* block, const mi_block_t* next, const uintptr_t* keys) {
  mi_track_mem_undefined(block,sizeof(mi_block_t));
  #ifdef MI_ENCODE_FREELIST
  block->next = mi_ptr_encode(null, next, keys);
  #else
  MI_UNUSED(keys); MI_UNUSED(null);
  block->next = (mi_encoded_t)next;
  #endif
  mi_track_mem_noaccess(block,sizeof(mi_block_t));
}

static inline mi_block_t* mi_block_next(const mi_page_t* page, const mi_block_t* block) {
  #ifdef MI_ENCODE_FREELIST
  mi_block_t* next = mi_block_nextx(page,block,page->keys);
  // check for free list corruption: is `next` at least in the same page?
  // TODO: check if `next` is `page->block_size` aligned?
  if mi_unlikely(next!=NULL && !mi_is_in_same_page(block, next)) {
    _mi_error_message(EFAULT, "corrupted free list entry of size %zub at %p: value 0x%zx\n", mi_page_block_size(page), block, (uintptr_t)next);
    next = NULL;
  }
  return next;
  #else
  MI_UNUSED(page);
  return mi_block_nextx(page,block,NULL);
  #endif
}

static inline void mi_block_set_next(const mi_page_t* page, mi_block_t* block, const mi_block_t* next) {
  #ifdef MI_ENCODE_FREELIST
  mi_block_set_nextx(page,block,next, page->keys);
  #else
  MI_UNUSED(page);
  mi_block_set_nextx(page,block,next,NULL);
  #endif
}


// -------------------------------------------------------------------
// commit mask
// -------------------------------------------------------------------

static inline void mi_commit_mask_create_empty(mi_commit_mask_t* cm) {
  for (size_t i = 0; i < MI_COMMIT_MASK_FIELD_COUNT; i++) {
    cm->mask[i] = 0;
  }
}

static inline void mi_commit_mask_create_full(mi_commit_mask_t* cm) {
  for (size_t i = 0; i < MI_COMMIT_MASK_FIELD_COUNT; i++) {
    cm->mask[i] = ~((size_t)0);
  }
}

static inline bool mi_commit_mask_is_empty(const mi_commit_mask_t* cm) {
  for (size_t i = 0; i < MI_COMMIT_MASK_FIELD_COUNT; i++) {
    if (cm->mask[i] != 0) return false;
  }
  return true;
}

static inline bool mi_commit_mask_is_full(const mi_commit_mask_t* cm) {
  for (size_t i = 0; i < MI_COMMIT_MASK_FIELD_COUNT; i++) {
    if (cm->mask[i] != ~((size_t)0)) return false;
  }
  return true;
}

// defined in `segment.c`:
size_t _mi_commit_mask_committed_size(const mi_commit_mask_t* cm, size_t total);
size_t _mi_commit_mask_next_run(const mi_commit_mask_t* cm, size_t* idx);

#define mi_commit_mask_foreach(cm,idx,count) \
  idx = 0; \
  while ((count = _mi_commit_mask_next_run(cm,&idx)) > 0) { 
        
#define mi_commit_mask_foreach_end() \
    idx += count; \
  }
      



// -------------------------------------------------------------------
// Fast "random" shuffle
// -------------------------------------------------------------------

static inline uintptr_t _mi_random_shuffle(uintptr_t x) {
  if (x==0) { x = 17; }   // ensure we don't get stuck in generating zeros
#if (MI_INTPTR_SIZE==8)
  // by Sebastiano Vigna, see: <http://xoshiro.di.unimi.it/splitmix64.c>
  x ^= x >> 30;
  x *= 0xbf58476d1ce4e5b9UL;
  x ^= x >> 27;
  x *= 0x94d049bb133111ebUL;
  x ^= x >> 31;
#elif (MI_INTPTR_SIZE==4)
  // by Chris Wellons, see: <https://nullprogram.com/blog/2018/07/31/>
  x ^= x >> 16;
  x *= 0x7feb352dUL;
  x ^= x >> 15;
  x *= 0x846ca68bUL;
  x ^= x >> 16;
#endif
  return x;
}

// -------------------------------------------------------------------
// Optimize numa node access for the common case (= one node)
// -------------------------------------------------------------------

int    _mi_os_numa_node_get(mi_os_tld_t* tld);
size_t _mi_os_numa_node_count_get(void);

extern _Atomic(size_t) _mi_numa_node_count;
static inline int _mi_os_numa_node(mi_os_tld_t* tld) {
  if mi_likely(mi_atomic_load_relaxed(&_mi_numa_node_count) == 1) { return 0; }
  else return _mi_os_numa_node_get(tld);
}
static inline size_t _mi_os_numa_node_count(void) {
  const size_t count = mi_atomic_load_relaxed(&_mi_numa_node_count);
  if mi_likely(count > 0) { return count; }
  else return _mi_os_numa_node_count_get();
}



// -----------------------------------------------------------------------
// Count bits: trailing or leading zeros (with MI_INTPTR_BITS on all zero)
// -----------------------------------------------------------------------

#if defined(__GNUC__)

#include <limits.h>       // LONG_MAX
#define MI_HAVE_FAST_BITSCAN
static inline size_t mi_clz(uintptr_t x) {
  if (x==0) return MI_INTPTR_BITS;
#if (INTPTR_MAX == LONG_MAX)
  return __builtin_clzl(x);
#else
  return __builtin_clzll(x);
#endif
}
static inline size_t mi_ctz(uintptr_t x) {
  if (x==0) return MI_INTPTR_BITS;
#if (INTPTR_MAX == LONG_MAX)
  return __builtin_ctzl(x);
#else
  return __builtin_ctzll(x);
#endif
}

#elif defined(_MSC_VER)

#include <limits.h>       // LONG_MAX
#include <intrin.h>       // BitScanReverse64
#define MI_HAVE_FAST_BITSCAN
static inline size_t mi_clz(uintptr_t x) {
  if (x==0) return MI_INTPTR_BITS;
  unsigned long idx;
#if (INTPTR_MAX == LONG_MAX)
  _BitScanReverse(&idx, x);
#else
  _BitScanReverse64(&idx, x);
#endif
  return ((MI_INTPTR_BITS - 1) - idx);
}
static inline size_t mi_ctz(uintptr_t x) {
  if (x==0) return MI_INTPTR_BITS;
  unsigned long idx;
#if (INTPTR_MAX == LONG_MAX)
  _BitScanForward(&idx, x);
#else
  _BitScanForward64(&idx, x);
#endif
  return idx;
}

#else
static inline size_t mi_ctz32(uint32_t x) {
  // de Bruijn multiplication, see <http://supertech.csail.mit.edu/papers/debruijn.pdf>
  static const unsigned char debruijn[32] = {
    0, 1, 28, 2, 29, 14, 24, 3, 30, 22, 20, 15, 25, 17, 4, 8,
    31, 27, 13, 23, 21, 19, 16, 7, 26, 12, 18, 6, 11, 5, 10, 9
  };
  if (x==0) return 32;
  return debruijn[((x & -(int32_t)x) * 0x077CB531UL) >> 27];
}
static inline size_t mi_clz32(uint32_t x) {
  // de Bruijn multiplication, see <http://supertech.csail.mit.edu/papers/debruijn.pdf>
  static const uint8_t debruijn[32] = {
    31, 22, 30, 21, 18, 10, 29, 2, 20, 17, 15, 13, 9, 6, 28, 1,
    23, 19, 11, 3, 16, 14, 7, 24, 12, 4, 8, 25, 5, 26, 27, 0
  };
  if (x==0) return 32;
  x |= x >> 1;
  x |= x >> 2;
  x |= x >> 4;
  x |= x >> 8;
  x |= x >> 16;
  return debruijn[(uint32_t)(x * 0x07C4ACDDUL) >> 27];
}

static inline size_t mi_clz(uintptr_t x) {
  if (x==0) return MI_INTPTR_BITS;
#if (MI_INTPTR_BITS <= 32)
  return mi_clz32((uint32_t)x);
#else
  size_t count = mi_clz32((uint32_t)(x >> 32));
  if (count < 32) return count;
  return (32 + mi_clz32((uint32_t)x));
#endif
}
static inline size_t mi_ctz(uintptr_t x) {
  if (x==0) return MI_INTPTR_BITS;
#if (MI_INTPTR_BITS <= 32)
  return mi_ctz32((uint32_t)x);
#else
  size_t count = mi_ctz32((uint32_t)x);
  if (count < 32) return count;
  return (32 + mi_ctz32((uint32_t)(x>>32)));
#endif
}

#endif

// "bit scan reverse": Return index of the highest bit (or MI_INTPTR_BITS if `x` is zero)
static inline size_t mi_bsr(uintptr_t x) {
  return (x==0 ? MI_INTPTR_BITS : MI_INTPTR_BITS - 1 - mi_clz(x));
}


// ---------------------------------------------------------------------------------
// Provide our own `_mi_memcpy` for potential performance optimizations.
//
// For now, only on Windows with msvc/clang-cl we optimize to `rep movsb` if
// we happen to run on x86/x64 cpu's that have "fast short rep movsb" (FSRM) support
// (AMD Zen3+ (~2020) or Intel Ice Lake+ (~2017). See also issue #201 and pr #253.
// ---------------------------------------------------------------------------------

#if !MI_TRACK_ENABLED && defined(_WIN32) && (defined(_M_IX86) || defined(_M_X64))
#include <intrin.h>
#include <string.h>
extern bool _mi_cpu_has_fsrm;
static inline void _mi_memcpy(void* dst, const void* src, size_t n) {
  if (_mi_cpu_has_fsrm) {
    __movsb((unsigned char*)dst, (const unsigned char*)src, n);
  }
  else {
    memcpy(dst, src, n);
  }
}
static inline void _mi_memzero(void* dst, size_t n) {
  if (_mi_cpu_has_fsrm) {
    __stosb((unsigned char*)dst, 0, n);
  }
  else {
    memset(dst, 0, n);
  }
}
#else
#include <string.h>
static inline void _mi_memcpy(void* dst, const void* src, size_t n) {
  memcpy(dst, src, n);
}
static inline void _mi_memzero(void* dst, size_t n) {
  memset(dst, 0, n);
}
#endif


// -------------------------------------------------------------------------------
// The `_mi_memcpy_aligned` can be used if the pointers are machine-word aligned
// This is used for example in `mi_realloc`.
// -------------------------------------------------------------------------------

#if (defined(__GNUC__) && (__GNUC__ >= 4)) || defined(__clang__)
// On GCC/CLang we provide a hint that the pointers are word aligned.
#include <string.h>
static inline void _mi_memcpy_aligned(void* dst, const void* src, size_t n) {
  mi_assert_internal(((uintptr_t)dst % MI_INTPTR_SIZE == 0) && ((uintptr_t)src % MI_INTPTR_SIZE == 0));
  void* adst = __builtin_assume_aligned(dst, MI_INTPTR_SIZE);
  const void* asrc = __builtin_assume_aligned(src, MI_INTPTR_SIZE);
  _mi_memcpy(adst, asrc, n);
}

static inline void _mi_memzero_aligned(void* dst, size_t n) {
  mi_assert_internal((uintptr_t)dst % MI_INTPTR_SIZE == 0);
  void* adst = __builtin_assume_aligned(dst, MI_INTPTR_SIZE);
  _mi_memzero(adst, n);
}
#else
// Default fallback on `_mi_memcpy`
static inline void _mi_memcpy_aligned(void* dst, const void* src, size_t n) {
  mi_assert_internal(((uintptr_t)dst % MI_INTPTR_SIZE == 0) && ((uintptr_t)src % MI_INTPTR_SIZE == 0));
  _mi_memcpy(dst, src, n);
}

static inline void _mi_memzero_aligned(void* dst, size_t n) {
  mi_assert_internal((uintptr_t)dst % MI_INTPTR_SIZE == 0);
  _mi_memzero(dst, n);
}
#endif


#endif<|MERGE_RESOLUTION|>--- conflicted
+++ resolved
@@ -117,7 +117,7 @@
 void*      _mi_arena_alloc_aligned(size_t size, size_t alignment, size_t align_offset, bool* commit, bool* large, bool* is_pinned, bool* is_zero, mi_arena_id_t req_arena_id, size_t* memid, mi_os_tld_t* tld);
 bool       _mi_arena_memid_is_suitable(size_t arena_memid, mi_arena_id_t request_arena_id);
 bool       _mi_arena_is_os_allocated(size_t arena_memid);
-<<<<<<< HEAD
+void       _mi_arena_collect(bool free_arenas, bool force_decommit, mi_stats_t* stats);
 
 // "segment-cache.c"
 void*      _mi_segment_cache_pop(size_t size, mi_commit_mask_t* commit_mask, mi_commit_mask_t* decommit_mask, bool large_allowed, bool* large, bool* is_pinned, bool* is_zero, mi_arena_id_t req_arena_id, size_t* memid, mi_os_tld_t* tld);
@@ -126,22 +126,6 @@
 void       _mi_segment_cache_free_all(mi_os_tld_t* tld);
 void       _mi_segment_map_allocated_at(const mi_segment_t* segment);
 void       _mi_segment_map_freed_at(const mi_segment_t* segment);
-=======
-void       _mi_arena_collect(bool free_arenas, bool force_decommit, mi_stats_t* stats);
-
-// memory.c
-void*      _mi_mem_alloc_aligned(size_t size, size_t alignment, size_t offset, bool* commit, bool* large, bool* is_pinned, bool* is_zero, size_t* id, mi_os_tld_t* tld);
-void       _mi_mem_free(void* p, size_t size, size_t alignment, size_t align_offset, size_t id, bool fully_committed, bool any_reset, mi_os_tld_t* tld);
-
-bool       _mi_mem_reset(void* p, size_t size, mi_os_tld_t* tld);
-bool       _mi_mem_unreset(void* p, size_t size, bool* is_zero, mi_os_tld_t* tld);
-bool       _mi_mem_commit(void* p, size_t size, bool* is_zero, mi_os_tld_t* tld);
-bool       _mi_mem_decommit(void* p, size_t size, mi_os_tld_t* tld);
-bool       _mi_mem_protect(void* addr, size_t size);
-bool       _mi_mem_unprotect(void* addr, size_t size);
-
-void        _mi_mem_collect(mi_os_tld_t* tld);
->>>>>>> 595add5e
 
 // "segment.c"
 mi_page_t* _mi_segment_page_alloc(mi_heap_t* heap, size_t block_size, size_t page_alignment, mi_segments_tld_t* tld, mi_os_tld_t* os_tld);
