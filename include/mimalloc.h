--- conflicted
+++ resolved
@@ -170,14 +170,6 @@
 // Note that `alignment` always follows `size` for consistency with unaligned
 // allocation, but unfortunately this differs from `posix_memalign` and `aligned_alloc`.
 // -------------------------------------------------------------------------------------
-<<<<<<< HEAD
-#if (INTPTR_MAX > INT32_MAX)
-#define MI_ALIGNMENT_MAX   (16*1024*1024UL)  // maximum supported alignment is 16MiB
-#else
-#define MI_ALIGNMENT_MAX   (2*1024*1024UL)     // maximum supported alignment for 32-bit systems is 2MiB
-#endif
-=======
->>>>>>> 58d12723
 
 mi_decl_nodiscard mi_decl_export mi_decl_restrict void* mi_malloc_aligned(size_t size, size_t alignment) mi_attr_noexcept mi_attr_malloc mi_attr_alloc_size(1) mi_attr_alloc_align(2);
 mi_decl_nodiscard mi_decl_export mi_decl_restrict void* mi_malloc_aligned_at(size_t size, size_t alignment, size_t offset) mi_attr_noexcept mi_attr_malloc mi_attr_alloc_size(1);
